--- conflicted
+++ resolved
@@ -27,12 +27,7 @@
   "crick>=0.0.4",
   "google-cloud-storage",
   "jsonargparse[signatures]",
-<<<<<<< HEAD
-  "lightning>=2.0.9",
-  "pykeops>=2.1.0",
-=======
   "lightning>=2.2.0",
->>>>>>> 220ba90b
   "pyro-ppl",
   "pytest",
   "torch>=2.2.0",
