--- conflicted
+++ resolved
@@ -25,13 +25,8 @@
   "boltons",
   "braceexpand",
   "crick>=0.0.4",
-<<<<<<< HEAD
   # "google-cloud-storage",
-  "jsonargparse[signatures]",
-=======
-  "google-cloud-storage",
   "jsonargparse[signatures]==4.27.7",
->>>>>>> 2e13ded1
   "lightning>=2.2.0",
   "numpy<=1.26.4",
   "pyro-ppl>=1.9.1",
