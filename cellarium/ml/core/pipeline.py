--- conflicted
+++ resolved
@@ -38,13 +38,8 @@
             Modules to be executed sequentially.
     """
 
-<<<<<<< HEAD
-    def forward(self, batch: dict[str, np.ndarray | torch.Tensor]) -> dict[str, torch.Tensor | np.ndarray]:
-        from cellarium.ml import CellariumModule #is this import here to avoid circular import issues?
-=======
     def __add__(self, other: Iterable[torch.nn.Module]) -> Self:
         return self.__class__(chain(self, other))
->>>>>>> 234521a8
 
     def forward(self, batch: dict[str, np.ndarray | torch.Tensor]) -> dict[str, torch.Tensor | np.ndarray]:
         for module in self:
