# Copyright Contributors to the Cellarium project.
# SPDX-License-Identifier: BSD-3-Clause

import warnings
from collections import defaultdict
from collections.abc import Iterable
from typing import Any

import lightning.pytorch as pl
import numpy as np
import torch
from lightning.pytorch.utilities.types import STEP_OUTPUT, OptimizerLRScheduler

from cellarium.ml.core.datamodule import CellariumAnnDataDataModule
from cellarium.ml.core.pipeline import CellariumPipeline
from cellarium.ml.models import CellariumModel
from cellarium.ml.utilities.core import FunctionComposer, copy_module


class CellariumModule(pl.LightningModule):
    """
    ``CellariumModule`` organizes code into following sections:

        * :attr:`cpu_transforms`: A list of transforms to apply to the input data as part of the dataloader on CPU.
        * :attr:`transforms`: A list of transforms to apply to the input data before passing it to the model.
        * :attr:`module_pipeline`: A :class:`CellariumPipeline` to apply all transforms, minus the CPU transforms
          if they are handled by a :class:`CellariumAnnDataDataModule`, and the model.
        * :attr:`model`: A :class:`CellariumModel` to train with :meth:`training_step` method and epoch end hooks.
        * :attr:`optim_fn` and :attr:`optim_kwargs`: A Pytorch optimizer class and its keyword arguments.
        * :attr:`scheduler_fn` and :attr:`scheduler_kwargs`: A Pytorch lr scheduler class and its
          keyword arguments.

    Args:
        cpu_transforms:
            A list of transforms to apply to the input data as part of the dataloader on CPU.
            These transforms get applied before other ``transforms``.
            If ``None``, no transforms are applied as part of the dataloader.
        transforms:
            A list of transforms to apply to the input data before passing it to the model.
            If ``None``, no transforms are applied.
        model:
            A :class:`CellariumModel` to train.
        optim_fn:
            A Pytorch optimizer class, e.g., :class:`~torch.optim.Adam`. If ``None``,
            no optimizer is used.
        optim_kwargs:
            Keyword arguments for optimiser.
        scheduler_fn:
            A Pytorch lr scheduler class, e.g., :class:`~torch.optim.lr_scheduler.CosineAnnealingLR`.
        scheduler_kwargs:
            Keyword arguments for lr scheduler.
        is_initialized:
            Whether the model has been initialized. This is set to ``False`` by default under the assumption that
            ``torch.device("meta")`` context was used and is set to ``True`` after
            the first call to :meth:`configure_model`.
    """

    def __init__(
        self,
        cpu_transforms: Iterable[torch.nn.Module] | None = None,
        transforms: Iterable[torch.nn.Module] | None = None,
        model: CellariumModel | None = None,
        optim_fn: type[torch.optim.Optimizer] | None = None,
        optim_kwargs: dict[str, Any] | None = None,
        scheduler_fn: type[torch.optim.lr_scheduler.LRScheduler] | None = None,
        scheduler_kwargs: dict[str, Any] | None = None,
        is_initialized: bool = False,
    ) -> None:
        super().__init__()
        with warnings.catch_warnings():
            warnings.filterwarnings("ignore", message="Attribute 'model' is an instance of `nn.Module`")
            self.save_hyperparameters(logger=False)
        self.pipeline: CellariumPipeline | None = None
        self._cpu_transforms_in_module_pipeline: bool = True

        if optim_fn is None:
            # Starting from PyTorch Lightning 2.3, automatic optimization doesn't allow to return None
            # from the training_step during distributed training. https://github.com/Lightning-AI/pytorch-lightning/pull/19918
            # Thus, we need to use manual optimization for the No Optimizer case.
            self.automatic_optimization = False

    def configure_model(self) -> None:
        """
        .. note::

            This hook is called during each of fit/val/test/predict stages in the same process, so ensure that
            implementation of this hook is idempotent, i.e., after the first time the hook is called, subsequent
            calls to it should be a no-op.

        Steps involved in configuring the model:

        1. Freeze the transforms if they are instances of :class:`~cellarium.ml.core.CellariumModule`.
        2. Make a copy of modules on the ``meta`` device and assign to :attr:`hparams`.
        3. Send the original modules to the host device and add to :attr:`pipeline`.
        4. Reset the model parameters if it has not been initialized before.
        5. Assemble the full pipeline by concatenating the CPU transforms, transforms, and the model.
        6. If the training is handled by the ``pl.Trainer`` and the dataloader is an instance of
           :class:`CellariumAnnDataDataModule`, then the CPU transforms are dispatched to the dataloader's
           ``collate_fn`` and the :attr:`module_pipeline` calls only the (GPU) transforms and the model.
           Otherwise, the :attr:`module_pipeline` calls the full pipeline.

        For more context, see discussions in
        https://dev-discuss.pytorch.org/t/state-of-model-creation-initialization-seralization-in-pytorch-core/1240

        Benefits of this approach:

        1. The checkpoint stores modules on the meta device.
        2. Loading from a checkpoint skips a wasteful step of initializing module parameters
           before loading the ``state_dict``.
        3. The module parameters are directly initialized on the host gpu device instead of being initialized
           on the cpu and then moved to the gpu device (given that modules were instantiated under
           the ``torch.device("meta")`` context).
        """
        if self.pipeline is not None:
            return

        model, self.hparams["model"] = copy_module(
            self.hparams["model"], self_device=self.device, copy_device=torch.device("meta")
        )

        if self.hparams["cpu_transforms"]:
            for transform in self.hparams["cpu_transforms"]:
                if isinstance(transform, CellariumModule):
                    transform.freeze()

            cpu_transforms, self.hparams["cpu_transforms"] = zip(
                *(
                    copy_module(transform, self_device=self.device, copy_device=torch.device("meta"))
                    for transform in self.hparams["cpu_transforms"]
                )
            )
        else:
            cpu_transforms = tuple()

        if self.hparams["transforms"]:
            for transform in self.hparams["transforms"]:
                if isinstance(transform, CellariumModule):
                    transform.freeze()

            transforms, self.hparams["transforms"] = zip(
                *(
                    copy_module(transform, self_device=self.device, copy_device=torch.device("meta"))
                    for transform in self.hparams["transforms"]
                )
            )
        else:
            transforms = tuple()

        if not isinstance(model, CellariumModel):
            raise ValueError(f"`model` must be an instance of {CellariumModel}. Got {model}")
        self.pipeline = CellariumPipeline(cpu_transforms + transforms + (model,))  # the full pipeline

        if not self.hparams["is_initialized"]:
            # Note: when using FSDPStrategy, the model is initialized here and then wrapped and sharded by the strategy.
            model.reset_parameters()
            self.hparams["is_initialized"] = True

        # move the cpu_transforms to the dataloader's collate_fn if the dataloader is going to apply them
        self.move_cpu_transforms_to_dataloader()

    def __repr__(self) -> str:
        if not self._cpu_transforms_in_module_pipeline:
            cpu_trans_str = str(self.cpu_transforms).replace("\n", "\n   ")
            trans_str = str(self.transforms).replace("\n", "\n ")
            repr = (
                f"{self.__class__.__name__}("
                + (
                    f"\n [ dataloader CPU transforms = \n   {cpu_trans_str}\n ]"
                    if not self._cpu_transforms_in_module_pipeline
                    else ""
                )
                + f"\n transforms = {trans_str}"
                + f"\n model = {self.model}"
                + "\n)"
            )
        else:
            repr = f"{self.__class__.__name__}(pipeline = {self.module_pipeline})"
        return repr

    @property
    def model(self) -> CellariumModel:
        """The model"""
        if self.pipeline is None:
            raise RuntimeError("The model is not configured. Call `configure_model` before accessing the model.")

        assert isinstance(model := self.pipeline[-1], CellariumModel)
        return model

    @property
    def transforms(self) -> CellariumPipeline:
        """The transforms pipeline"""
        if self.pipeline is None:
            raise RuntimeError("The model is not configured. Call `configure_model` before accessing the model.")

        assert isinstance(transforms := self.pipeline[self._num_cpu_transforms : -1], CellariumPipeline)
        return transforms

    @property
    def cpu_transforms(self) -> CellariumPipeline:
        """The CPU transforms pipeline to be applied by the dataloader"""
        if self.pipeline is None:
            raise RuntimeError("The model is not configured. Call `configure_model` before accessing the model.")

        assert isinstance(cpu_transforms := self.pipeline[: self._num_cpu_transforms], CellariumPipeline)
        return cpu_transforms

    @property
    def _num_cpu_transforms(self) -> int:
        return 0 if self.hparams["cpu_transforms"] is None else len(self.hparams["cpu_transforms"])

    @property
    def module_pipeline(self) -> CellariumPipeline:
        """The pipeline applied by :meth:`training_step`, :meth:`validation_step`, and :meth:`forward`"""
        if self.pipeline is None:
            raise RuntimeError("The model is not configured. Call `configure_model` before accessing the model.")

        if self._cpu_transforms_in_module_pipeline:
            return self.pipeline
        else:
            assert isinstance(module_pipeline := self.pipeline[self._num_cpu_transforms :], CellariumPipeline)
            return module_pipeline

    def training_step(  # type: ignore[override]
        self, batch: dict[str, dict[str, np.ndarray | torch.Tensor] | np.ndarray | torch.Tensor], batch_idx: int
    ) -> torch.Tensor | None:
        """
        Forward pass for training step.

        Args:
            batch:
                A dictionary containing the batch data.
            batch_idx:
                The index of the batch.

        Returns:
            Loss tensor or ``None`` if no loss.
        """
        if self.module_pipeline is None:
            raise RuntimeError("The model is not configured. Call `configure_model` before accessing the model.")

        output = self.module_pipeline(batch)
        loss = output.get("loss")
        if loss is not None:
            # Logging to TensorBoard by default
            self.log("train_loss", loss, sync_dist=True)

        if not self.automatic_optimization:
            # Note, that running .step() is necessary for incrementing the global step even though no backpropagation
            # is performed.
            no_optimizer = self.optimizers()
            assert isinstance(no_optimizer, pl.core.optimizer.LightningOptimizer)
            no_optimizer.step()

        return loss

    def forward(
        self, batch: dict[str, dict[str, np.ndarray | torch.Tensor] | np.ndarray | torch.Tensor]
    ) -> dict[str, dict[str, np.ndarray | torch.Tensor] | np.ndarray | torch.Tensor]:
        """
        Forward pass for inference step.

        Args:
            batch: A dictionary containing the batch data.

        Returns:
            A dictionary containing the batch data and inference outputs.
        """
        if self.module_pipeline is None:
            raise RuntimeError("The model is not configured. Call `configure_model` before accessing the model.")

        return self.module_pipeline.predict(batch)

    def validation_step(self, batch: dict[str, Any], batch_idx: int) -> None:
        """
        Forward pass for validation step.

        Args:
            batch:
                A dictionary containing the batch data.
            batch_idx:
                The index of the batch.

        Returns:
            None
        """
        if self.module_pipeline is None:
            raise RuntimeError("The model is not configured. Call `configure_model` before accessing the model.")

        batch["pl_module"] = self
        batch["trainer"] = self.trainer
        batch["batch_idx"] = batch_idx
        self.module_pipeline.validate(batch)

<<<<<<< HEAD
=======
    def test_step(self, batch: dict[str, Any], batch_idx: int) -> None:
        """
        Forward pass for test step.

        Args:
            batch:
                A dictionary containing the batch data.
            batch_idx:
                The index of the batch.

        Returns:
            None
        """
        if self.module_pipeline is None:
            raise RuntimeError("The model is not configured. Call `configure_model` before accessing the model.")

        batch["pl_module"] = self
        batch["trainer"] = self.trainer
        batch["batch_idx"] = batch_idx
        self.module_pipeline.test(batch)

>>>>>>> 07896ed2
    def configure_optimizers(self) -> OptimizerLRScheduler:
        """Configure optimizers for the model."""
        optim_fn = self.hparams["optim_fn"]
        optim_kwargs = self.hparams["optim_kwargs"] or {}
        scheduler_fn = self.hparams["scheduler_fn"]
        scheduler_kwargs = self.hparams["scheduler_kwargs"] or {}

        if optim_fn is None:
            if optim_kwargs:
                warnings.warn("Optimizer kwargs are provided but no optimizer is defined.", UserWarning)
            if scheduler_fn is not None:
                warnings.warn("Scheduler is defined but no optimizer is defined.", UserWarning)
            return None

<<<<<<< HEAD
        from cellarium.ml.utilities.mup import make_param_filter

        for lr_group_name, lr_group in self.model.lr_adjustment_groups.items():
            lr_group.param_filter = make_param_filter(lr_group.param_filter)
        params_groups_dict = {}
        for name, param in self.model.named_parameters():
            for lr_group_name, lr_group in self.model.lr_adjustment_groups.items():
                if lr_group.param_filter(name):
                    params_groups_dict.setdefault(lr_group_name, []).append(param)
                    break
            else:
                params_groups_dict.setdefault("default", []).append(param)
        param_groups = []
        for lr_group_name, params in params_groups_dict.items():
            group_optim_kwargs = optim_kwargs.copy()
            if lr_group_name != "default":
                group_optim_kwargs["lr"] *= self.model.lr_adjustment_groups[lr_group_name].scale
            param_groups.append({"params": params, **group_optim_kwargs})

        optimizer = optim_fn(param_groups)
        # optim_config: OptimizerLRSchedulerConfig = {"optimizer": optimizer}
        # optim_config: OptimizerLRSchedulerConfig = {"optimizer": optim_fn(self.model.parameters(), **optim_kwargs)}
=======
        if self.model.lr_adjustment_groups:
            if optim_fn not in (torch.optim.Adam, torch.optim.AdamW):
                raise ValueError("Learning rate adjustment groups are only supported for Adam and AdamW optimizers.")

            # Group parameters by learning rate adjustment group
            assert "default" not in self.model.lr_adjustment_groups
            lr_group_to_params_mapping: dict[str, list[torch.Tensor]] = defaultdict(list)
            for name, param in self.named_parameters():
                for lr_group_name, lr_group in self.model.lr_adjustment_groups.items():
                    if lr_group.param_filter(name):
                        lr_group_to_params_mapping[lr_group_name].append(param)
                        break
                else:
                    lr_group_to_params_mapping["default"].append(param)

            # Create parameter groups for the optimizer
            param_groups = []
            for lr_group_name, params in lr_group_to_params_mapping.items():
                # For scaling rules consult Table 8 in https://arxiv.org/abs/2203.03466
                # There are four scaling factors that need to be considered for mu-Transfer:
                # a. Scaling of the multiplier. This needs to be handled by the self.model.__init__
                # b. Scaling of the initializer. This also needs to be handled by the self.model.__init__
                # c. Scaling of the learning rate. This is handled here based on
                #    the lr adjustment groups configured by the self.model.__init__
                # d. Scaling of the gradients or, alternatively, the epsilon. This is handled here.
                group_optim_kwargs = optim_kwargs.copy()
                # For Adam and AdamW optimizers, the gradients need to be scaled by the width multiplier
                # Alternatively, the epsilon can be scaled down by the width multiplier
                group_optim_kwargs["eps"] /= self.model.width_mult
                if lr_group_name != "default":
                    # Scale the learning rate based on the lr adjustment group
                    group_optim_kwargs["lr"] *= self.model.lr_adjustment_groups[lr_group_name].scale
                    if optim_fn == torch.optim.AdamW:
                        # weight_decay is coupled with the learning rate in AdamW
                        # so we need to decouple it by scaling it inversely with the learning rate
                        # see https://github.com/microsoft/mup/issues/1
                        group_optim_kwargs["weight_decay"] /= self.model.lr_adjustment_groups[lr_group_name].scale
                param_groups.append({"params": params, **group_optim_kwargs})
            optimizer = optim_fn(param_groups)
        else:
            optimizer = optim_fn(self.parameters(), **optim_kwargs)

>>>>>>> 07896ed2
        if scheduler_fn is not None:
            scheduler = scheduler_fn(optimizer, **scheduler_kwargs)
            return {
                "optimizer": optimizer,
                "lr_scheduler": {"scheduler": scheduler, "interval": "step"},
            }
        else:
            return {"optimizer": optimizer}
<<<<<<< HEAD
=======

    def configure_gradient_clipping(
        self,
        optimizer: torch.optim.Optimizer,
        gradient_clip_val: int | float | None = None,
        gradient_clip_algorithm: str | None = None,
    ) -> None:
        """
        Handle gradient clipping by norm when using the FSDP strategy.
        """
        from lightning.pytorch.strategies import FSDPStrategy
        from torch.distributed.fsdp.fully_sharded_data_parallel import FullyShardedDataParallel

        if isinstance(self.trainer.strategy, FSDPStrategy) and gradient_clip_algorithm in ("norm", None):
            if gradient_clip_val is None:
                gradient_clip_val = self.trainer.gradient_clip_val or 0.0
            if gradient_clip_val <= 0:
                return
            assert isinstance(self.trainer.strategy.model, FullyShardedDataParallel)
            self.trainer.strategy.model.clip_grad_norm_(gradient_clip_val)
        else:
            self.clip_gradients(
                optimizer, gradient_clip_val=gradient_clip_val, gradient_clip_algorithm=gradient_clip_algorithm
            )
>>>>>>> 07896ed2

    def on_train_epoch_start(self) -> None:
        """
        Calls the ``set_epoch`` method on the iterable dataset of the given dataloader.

        If the dataset is ``IterableDataset`` and has ``set_epoch`` method defined, then
        ``set_epoch`` must be called at the beginning of every epoch to ensure shuffling
        applies a new ordering. This has no effect if shuffling is off.
        """
        # dataloader is wrapped in a combined loader and can be accessed via
        # flattened property which returns a list of dataloaders
        # https://lightning.ai/docs/pytorch/stable/api/lightning.pytorch.utilities.combined_loader.html
        combined_loader = self.trainer.fit_loop._combined_loader
        assert combined_loader is not None
        dataloaders = combined_loader.flattened
        for dataloader in dataloaders:
            dataset = dataloader.dataset
            set_epoch = getattr(dataset, "set_epoch", None)
            if callable(set_epoch):
                set_epoch(self.current_epoch)

    def on_train_start(self) -> None:
        """
        Calls the ``on_train_start`` method on the :attr:`model` attribute.
        If the :attr:`model` attribute has ``on_train_start`` method defined, then
        ``on_train_start`` must be called at the beginning of training.
        """
        on_train_start = getattr(self.model, "on_train_start", None)
        if callable(on_train_start):
            on_train_start(self.trainer)

    def on_train_epoch_end(self) -> None:
        """
        Calls the ``set_resume_step`` method on the iterable dataset of the given dataloader.

        If the dataset is ``IterableDataset`` and has ``set_resume_step`` method defined, then
        ``set_resume_step`` must be called at the end of every epoch to ensure that the dataset
        is in the correct state for resuming training.

        Calls the ``on_train_epoch_end`` method on the :attr:`model` attribute.
        If the :attr:`model` attribute has ``on_train_epoch_end`` method defined, then
        ``on_train_epoch_end`` must be called at the end of every epoch.
        """
        combined_loader = self.trainer.fit_loop._combined_loader
        assert combined_loader is not None
        dataloaders = combined_loader.flattened
        for dataloader in dataloaders:
            dataset = dataloader.dataset
            set_resume_step = getattr(dataset, "set_resume_step", None)
            if callable(set_resume_step):
                set_resume_step(None)

        on_train_epoch_end = getattr(self.model, "on_train_epoch_end", None)
        if callable(on_train_epoch_end):
            on_train_epoch_end(self.trainer)

    def on_train_batch_end(self, outputs: STEP_OUTPUT, batch: Any, batch_idx: int) -> None:
        """
        Calls the ``on_train_batch_end`` method on the module.
        """
        on_train_batch_end = getattr(self.model, "on_train_batch_end", None)
        if callable(on_train_batch_end):
            on_train_batch_end(self.trainer)

    def move_cpu_transforms_to_dataloader(self) -> None:
        if not self._cpu_transforms_in_module_pipeline:
            warnings.warn(
                "The CPU transforms are already moved to the dataloader's collate_fn. Skipping the move operation.",
                UserWarning,
            )
            return
        if self._trainer is not None:
            if hasattr(self.trainer, "datamodule"):
                if isinstance(self.trainer.datamodule, CellariumAnnDataDataModule):
                    self._cpu_transforms_in_module_pipeline = False
                    self.trainer.datamodule.collate_fn = FunctionComposer(
                        first_applied=self.trainer.datamodule.collate_fn,
                        second_applied=self.cpu_transforms,
                    )

    def setup(self, stage: str) -> None:
        # move the cpu_transforms to the dataloader's collate_fn if the dataloader is going to apply them
        if self.pipeline is not None:
            self.move_cpu_transforms_to_dataloader()

    def teardown(self, stage: str) -> None:
        # move the cpu_transforms back to the module_pipeline from dataloader's collate_fn
        if not self._cpu_transforms_in_module_pipeline:
            self.trainer.datamodule.collate_fn = self.trainer.datamodule.collate_fn.first_applied  # type: ignore[attr-defined]
            self._cpu_transforms_in_module_pipeline = True

    def on_save_checkpoint(self, checkpoint: dict[str, Any]) -> None:
        fit_loop = self.trainer.fit_loop
        epoch_loop = fit_loop.epoch_loop
        batch_progress = epoch_loop.batch_progress
        if batch_progress.current.completed < batch_progress.current.processed:  # type: ignore[attr-defined]
            # Checkpointing is done before these attributes are updated. So, we need to update them manually.
            checkpoint["loops"]["fit_loop"]["epoch_loop.batch_progress"]["total"]["completed"] += 1
            checkpoint["loops"]["fit_loop"]["epoch_loop.batch_progress"]["current"]["completed"] += 1
            if not epoch_loop._should_accumulate():
                checkpoint["loops"]["fit_loop"]["epoch_loop.state_dict"]["_batches_that_stepped"] += 1

            if batch_progress.is_last_batch:
                checkpoint["loops"]["fit_loop"]["epoch_progress"]["total"]["processed"] += 1
                checkpoint["loops"]["fit_loop"]["epoch_progress"]["current"]["processed"] += 1
                checkpoint["loops"]["fit_loop"]["epoch_progress"]["total"]["completed"] += 1
                checkpoint["loops"]["fit_loop"]["epoch_progress"]["current"]["completed"] += 1
                checkpoint["CellariumAnnDataDataModule"]["epoch"] += 1<|MERGE_RESOLUTION|>--- conflicted
+++ resolved
@@ -2,7 +2,6 @@
 # SPDX-License-Identifier: BSD-3-Clause
 
 import warnings
-from collections import defaultdict
 from collections.abc import Iterable
 from typing import Any
 
@@ -291,8 +290,6 @@
         batch["batch_idx"] = batch_idx
         self.module_pipeline.validate(batch)
 
-<<<<<<< HEAD
-=======
     def test_step(self, batch: dict[str, Any], batch_idx: int) -> None:
         """
         Forward pass for test step.
@@ -314,7 +311,6 @@
         batch["batch_idx"] = batch_idx
         self.module_pipeline.test(batch)
 
->>>>>>> 07896ed2
     def configure_optimizers(self) -> OptimizerLRScheduler:
         """Configure optimizers for the model."""
         optim_fn = self.hparams["optim_fn"]
@@ -329,30 +325,6 @@
                 warnings.warn("Scheduler is defined but no optimizer is defined.", UserWarning)
             return None
 
-<<<<<<< HEAD
-        from cellarium.ml.utilities.mup import make_param_filter
-
-        for lr_group_name, lr_group in self.model.lr_adjustment_groups.items():
-            lr_group.param_filter = make_param_filter(lr_group.param_filter)
-        params_groups_dict = {}
-        for name, param in self.model.named_parameters():
-            for lr_group_name, lr_group in self.model.lr_adjustment_groups.items():
-                if lr_group.param_filter(name):
-                    params_groups_dict.setdefault(lr_group_name, []).append(param)
-                    break
-            else:
-                params_groups_dict.setdefault("default", []).append(param)
-        param_groups = []
-        for lr_group_name, params in params_groups_dict.items():
-            group_optim_kwargs = optim_kwargs.copy()
-            if lr_group_name != "default":
-                group_optim_kwargs["lr"] *= self.model.lr_adjustment_groups[lr_group_name].scale
-            param_groups.append({"params": params, **group_optim_kwargs})
-
-        optimizer = optim_fn(param_groups)
-        # optim_config: OptimizerLRSchedulerConfig = {"optimizer": optimizer}
-        # optim_config: OptimizerLRSchedulerConfig = {"optimizer": optim_fn(self.model.parameters(), **optim_kwargs)}
-=======
         if self.model.lr_adjustment_groups:
             if optim_fn not in (torch.optim.Adam, torch.optim.AdamW):
                 raise ValueError("Learning rate adjustment groups are only supported for Adam and AdamW optimizers.")
@@ -395,7 +367,6 @@
         else:
             optimizer = optim_fn(self.parameters(), **optim_kwargs)
 
->>>>>>> 07896ed2
         if scheduler_fn is not None:
             scheduler = scheduler_fn(optimizer, **scheduler_kwargs)
             return {
@@ -404,8 +375,6 @@
             }
         else:
             return {"optimizer": optimizer}
-<<<<<<< HEAD
-=======
 
     def configure_gradient_clipping(
         self,
@@ -430,7 +399,6 @@
             self.clip_gradients(
                 optimizer, gradient_clip_val=gradient_clip_val, gradient_clip_algorithm=gradient_clip_algorithm
             )
->>>>>>> 07896ed2
 
     def on_train_epoch_start(self) -> None:
         """
