# Copyright Contributors to the Cellarium project.
# SPDX-License-Identifier: BSD-3-Clause

import warnings
from collections.abc import Iterable
from typing import Any

import lightning.pytorch as pl
import numpy as np
import torch
from lightning.pytorch.utilities.types import STEP_OUTPUT, OptimizerLRSchedulerConfig

from cellarium.ml.core.datamodule import CellariumAnnDataDataModule
from cellarium.ml.core.pipeline import CellariumPipeline
from cellarium.ml.models import CellariumModel
from cellarium.ml.utilities.core import FunctionComposer, copy_module


class CellariumModule(pl.LightningModule):
    """
    ``CellariumModule`` organizes code into following sections:

        * :attr:`cpu_transforms`: A list of transforms to apply to the input data as part of the dataloader on CPU.
        * :attr:`transforms`: A list of transforms to apply to the input data before passing it to the model.
        * :attr:`module_pipeline`: A :class:`CellariumPipeline` to apply all transforms, minus the CPU transforms
          if they are handled by a :class:`CellariumAnnDataDataModule`, and the model.
        * :attr:`model`: A :class:`CellariumModel` to train with :meth:`training_step` method and epoch end hooks.
        * :attr:`optim_fn` and :attr:`optim_kwargs`: A Pytorch optimizer class and its keyword arguments.
        * :attr:`scheduler_fn` and :attr:`scheduler_kwargs`: A Pytorch lr scheduler class and its
          keyword arguments.

    Args:
        cpu_transforms:
            A list of transforms to apply to the input data as part of the dataloader on CPU.
            These transforms get applied before other ``transforms``.
            If ``None``, no transforms are applied as part of the dataloader.
        transforms:
            A list of transforms to apply to the input data before passing it to the model.
            If ``None``, no transforms are applied.
        model:
            A :class:`CellariumModel` to train.
        optim_fn:
            A Pytorch optimizer class, e.g., :class:`~torch.optim.Adam`. If ``None``,
            no optimizer is used.
        optim_kwargs:
            Keyword arguments for optimiser.
        scheduler_fn:
            A Pytorch lr scheduler class, e.g., :class:`~torch.optim.lr_scheduler.CosineAnnealingLR`.
        scheduler_kwargs:
            Keyword arguments for lr scheduler.
        is_initialized:
            Whether the model has been initialized. This is set to ``False`` by default under the assumption that
            ``torch.device("meta")`` context was used and is set to ``True`` after
            the first call to :meth:`configure_model`.
    """

    def __init__(
        self,
        cpu_transforms: Iterable[torch.nn.Module] | None = None,
        transforms: Iterable[torch.nn.Module] | None = None,
        model: CellariumModel | None = None,
        optim_fn: type[torch.optim.Optimizer] | None = None,
        optim_kwargs: dict[str, Any] | None = None,
        scheduler_fn: type[torch.optim.lr_scheduler.LRScheduler] | None = None,
        scheduler_kwargs: dict[str, Any] | None = None,
        is_initialized: bool = False,
    ) -> None:
        super().__init__()
        with warnings.catch_warnings():
            warnings.filterwarnings("ignore", message="Attribute 'model' is an instance of `nn.Module`")
            self.save_hyperparameters(logger=False)
        self.pipeline: CellariumPipeline | None = None
        self._cpu_transforms_in_module_pipeline: bool = True

        if optim_fn is None:
            # Starting from PyTorch Lightning 2.3, automatic optimization doesn't allow to return None
            # from the training_step during distributed training. https://github.com/Lightning-AI/pytorch-lightning/pull/19918
            # Thus, we need to use manual optimization for the No Optimizer case.
            self.automatic_optimization = False

    def configure_model(self) -> None:
        """
        .. note::

            This hook is called during each of fit/val/test/predict stages in the same process, so ensure that
            implementation of this hook is idempotent, i.e., after the first time the hook is called, subsequent
            calls to it should be a no-op.

        Steps involved in configuring the model:

        1. Freeze the transforms if they are instances of :class:`~cellarium.ml.core.CellariumModule`.
        2. Make a copy of modules on the ``meta`` device and assign to :attr:`hparams`.
        3. Send the original modules to the host device and add to :attr:`pipeline`.
        4. Reset the model parameters if it has not been initialized before.
        5. Assemble the full pipeline by concatenating the CPU transforms, transforms, and the model.
        6. If the training is handled by the ``pl.Trainer`` and the dataloader is an instance of
           :class:`CellariumAnnDataDataModule`, then the CPU transforms are dispatched to the dataloader's
           ``collate_fn`` and the :attr:`module_pipeline` calls only the (GPU) transforms and the model.
           Otherwise, the :attr:`module_pipeline` calls the full pipeline.

        For more context, see discussions in
        https://dev-discuss.pytorch.org/t/state-of-model-creation-initialization-seralization-in-pytorch-core/1240

        Benefits of this approach:

        1. The checkpoint stores modules on the meta device.
        2. Loading from a checkpoint skips a wasteful step of initializing module parameters
           before loading the ``state_dict``.
        3. The module parameters are directly initialized on the host gpu device instead of being initialized
           on the cpu and then moved to the gpu device (given that modules were instantiated under
           the ``torch.device("meta")`` context).
        """
        if self.pipeline is not None:
            return

        model, self.hparams["model"] = copy_module(
            self.hparams["model"], self_device=self.device, copy_device=torch.device("meta")
        )

        if self.hparams["cpu_transforms"]:
            for transform in self.hparams["cpu_transforms"]:
                if isinstance(transform, CellariumModule):
                    transform.freeze()

            cpu_transforms, self.hparams["cpu_transforms"] = zip(
                *(
                    copy_module(transform, self_device=self.device, copy_device=torch.device("meta"))
                    for transform in self.hparams["cpu_transforms"]
                )
            )
        else:
            cpu_transforms = tuple()

        if self.hparams["transforms"]:
            for transform in self.hparams["transforms"]:
                if isinstance(transform, CellariumModule):
                    transform.freeze()

            transforms, self.hparams["transforms"] = zip(
                *(
                    copy_module(transform, self_device=self.device, copy_device=torch.device("meta"))
                    for transform in self.hparams["transforms"]
                )
            )
        else:
            transforms = tuple()

        if not isinstance(model, CellariumModel):
            raise ValueError(f"`model` must be an instance of {CellariumModel}. Got {model}")
        self.pipeline = CellariumPipeline(cpu_transforms + transforms + (model,))  # the full pipeline

        if not self.hparams["is_initialized"]:
            model.reset_parameters()
            self.hparams["is_initialized"] = True

        # move the cpu_transforms to the dataloader's collate_fn if the dataloader is going to apply them
        self.move_cpu_transforms_to_dataloader()

    def __repr__(self) -> str:
        if not self._cpu_transforms_in_module_pipeline:
            cpu_trans_str = str(self.cpu_transforms).replace("\n", "\n   ")
            trans_str = str(self.transforms).replace("\n", "\n ")
            repr = (
                f"{self.__class__.__name__}("
                + (
                    f"\n [ dataloader CPU transforms = \n   {cpu_trans_str}\n ]"
                    if not self._cpu_transforms_in_module_pipeline
                    else ""
                )
                + f"\n transforms = {trans_str}"
                + f"\n model = {self.model}"
                + "\n)"
            )
        else:
            repr = f"{self.__class__.__name__}(pipeline = {self.module_pipeline})"
        return repr

    @property
    def model(self) -> CellariumModel:
        """The model"""
        if self.pipeline is None:
            raise RuntimeError("The model is not configured. Call `configure_model` before accessing the model.")

        assert isinstance(model := self.pipeline[-1], CellariumModel)
        return model

    @property
    def transforms(self) -> CellariumPipeline:
        """The transforms pipeline"""
        if self.pipeline is None:
            raise RuntimeError("The model is not configured. Call `configure_model` before accessing the model.")

        assert isinstance(transforms := self.pipeline[self._num_cpu_transforms : -1], CellariumPipeline)
        return transforms

    @property
    def cpu_transforms(self) -> CellariumPipeline:
        """The CPU transforms pipeline to be applied by the dataloader"""
        if self.pipeline is None:
            raise RuntimeError("The model is not configured. Call `configure_model` before accessing the model.")

        assert isinstance(cpu_transforms := self.pipeline[: self._num_cpu_transforms], CellariumPipeline)
        return cpu_transforms

    @property
    def _num_cpu_transforms(self) -> int:
        return 0 if self.hparams["cpu_transforms"] is None else len(self.hparams["cpu_transforms"])

    @property
    def module_pipeline(self) -> CellariumPipeline:
        """The pipeline applied by :meth:`training_step`, :meth:`validation_step`, and :meth:`forward`"""
        if self.pipeline is None:
            raise RuntimeError("The model is not configured. Call `configure_model` before accessing the model.")

        if self._cpu_transforms_in_module_pipeline:
            return self.pipeline
        else:
            assert isinstance(module_pipeline := self.pipeline[self._num_cpu_transforms :], CellariumPipeline)
            return module_pipeline

    def training_step(  # type: ignore[override]
        self, batch: dict[str, dict[str, np.ndarray | torch.Tensor] | np.ndarray | torch.Tensor], batch_idx: int
    ) -> torch.Tensor | None:
        """
        Forward pass for training step.

        Args:
            batch:
                A dictionary containing the batch data.
            batch_idx:
                The index of the batch.

        Returns:
            Loss tensor or ``None`` if no loss.
        """
        if self.module_pipeline is None:
            raise RuntimeError("The model is not configured. Call `configure_model` before accessing the model.")

        output = self.module_pipeline(batch)
        loss = output.get("loss")
        if loss is not None:
            # Logging to TensorBoard by default
            self.log("train_loss", loss, sync_dist=True)

        if not self.automatic_optimization:
            # Note, that running .step() is necessary for incrementing the global step even though no backpropagation
            # is performed.
            no_optimizer = self.optimizers()
            assert isinstance(no_optimizer, pl.core.optimizer.LightningOptimizer)
            no_optimizer.step()

        return loss

    def forward(
        self, batch: dict[str, dict[str, np.ndarray | torch.Tensor] | np.ndarray | torch.Tensor]
    ) -> dict[str, dict[str, np.ndarray | torch.Tensor] | np.ndarray | torch.Tensor]:
        """
        Forward pass for inference step.

        Args:
            batch: A dictionary containing the batch data.

        Returns:
            A dictionary containing the batch data and inference outputs.
        """
        if self.module_pipeline is None:
            raise RuntimeError("The model is not configured. Call `configure_model` before accessing the model.")

        return self.module_pipeline.predict(batch)

    def validation_step(self, batch: dict[str, Any], batch_idx: int) -> None:
        """
        Forward pass for validation step.

        Args:
            batch:
                A dictionary containing the batch data.
            batch_idx:
                The index of the batch.

        Returns:
            None
        """
        if self.module_pipeline is None:
            raise RuntimeError("The model is not configured. Call `configure_model` before accessing the model.")

        batch["pl_module"] = self
        batch["trainer"] = self.trainer
        batch["batch_idx"] = batch_idx
        self.module_pipeline.validate(batch)

    def configure_optimizers(self) -> OptimizerLRSchedulerConfig | None:
        """Configure optimizers for the model."""
        optim_fn = self.hparams["optim_fn"]
        optim_kwargs = self.hparams["optim_kwargs"] or {}
        scheduler_fn = self.hparams["scheduler_fn"]
        scheduler_kwargs = self.hparams["scheduler_kwargs"] or {}

        if optim_fn is None:
            if optim_kwargs:
                warnings.warn("Optimizer kwargs are provided but no optimizer is defined.", UserWarning)
            if scheduler_fn is not None:
                warnings.warn("Scheduler is defined but no optimizer is defined.", UserWarning)
            return None

        optim_config: OptimizerLRSchedulerConfig = {"optimizer": optim_fn(self.model.parameters(), **optim_kwargs)}
        if scheduler_fn is not None:
            scheduler = scheduler_fn(optim_config["optimizer"], **scheduler_kwargs)
            optim_config["lr_scheduler"] = {"scheduler": scheduler, "interval": "step", "monitor":"train_loss"}
        return optim_config

    def on_train_epoch_start(self) -> None:
        """
        Calls the ``set_epoch`` method on the iterable dataset of the given dataloader.

        If the dataset is ``IterableDataset`` and has ``set_epoch`` method defined, then
        ``set_epoch`` must be called at the beginning of every epoch to ensure shuffling
        applies a new ordering. This has no effect if shuffling is off.
        """
        # dataloader is wrapped in a combined loader and can be accessed via
        # flattened property which returns a list of dataloaders
        # https://lightning.ai/docs/pytorch/stable/api/lightning.pytorch.utilities.combined_loader.html
        combined_loader = self.trainer.fit_loop._combined_loader
        assert combined_loader is not None
        dataloaders = combined_loader.flattened
        for dataloader in dataloaders:
            dataset = dataloader.dataset
            set_epoch = getattr(dataset, "set_epoch", None)
            if callable(set_epoch):
                set_epoch(self.current_epoch)

    def on_train_start(self) -> None:
        """
        Calls the ``on_train_start`` method on the :attr:`model` attribute.
        If the :attr:`model` attribute has ``on_train_start`` method defined, then
        ``on_train_start`` must be called at the beginning of training.
        """
        on_train_start = getattr(self.model, "on_train_start", None)
        if callable(on_train_start):
            on_train_start(self.trainer)

    def on_train_epoch_end(self) -> None:
        """
        Calls the ``on_train_epoch_end`` method on the :attr:`model` attribute.
        If the :attr:`model` attribute has ``on_train_epoch_end`` method defined, then
        ``on_train_epoch_end`` must be called at the end of every epoch.
        """
        on_train_epoch_end = getattr(self.model, "on_train_epoch_end", None)
        if callable(on_train_epoch_end):
            on_train_epoch_end(self.trainer)

    def on_train_batch_end(self, outputs: STEP_OUTPUT, batch: Any, batch_idx: int) -> None:
        """
        Calls the ``on_train_batch_end`` method on the module.
        """
<<<<<<< HEAD
        on_batch_end = getattr(self.model, "on_batch_end", None)
        if callable(on_batch_end):
            on_batch_end(self.trainer)

    def validation_step(  # type: ignore[override]
        self, batch: dict[str, np.ndarray | torch.Tensor], batch_idx: int
    ) -> torch.Tensor | None:
        """
        Forward pass for validation step.

        Args:
            batch:
                A dictionary containing the batch data.
            batch_idx:
                The index of the batch.

        Returns:
            Loss tensor or ``None`` if no loss.
        """
        if self.pipeline is None:
            raise RuntimeError("The model is not configured. Call `configure_model` before accessing the model.")
        with torch.no_grad(): #just in case
            output = self.pipeline(batch)
        loss = output.get("loss")
        if loss is not None:
            # Logging to TensorBoard by default
            self.log("val_loss", loss)
        return loss

    def on_validation_epoch_start(self) -> None:
        """
        Calls the ``set_epoch`` method on the iterable dataset of the given dataloader.

        If the dataset is ``IterableDataset`` and has ``set_epoch`` method defined, then
        ``set_epoch`` must be called at the beginning of every epoch to ensure shuffling
        applies a new ordering. This has no effect if shuffling is off.
        """
        # dataloader is wrapped in a combined loader and can be accessed via
        # flattened property which returns a list of dataloaders
        # https://lightning.ai/docs/pytorch/stable/api/lightning.pytorch.utilities.combined_loader.html
        combined_loader = self.trainer.validate_loop._combined_loader
        assert combined_loader is not None
        dataloaders = combined_loader.flattened
        for dataloader in dataloaders:
            dataset = dataloader.dataset
            set_epoch = getattr(dataset, "set_epoch", None)
            if callable(set_epoch):
                set_epoch(self.current_epoch)

    def on_validation_start(self) -> None:
        """
        Calls the ``on_train_start`` method on the :attr:`model` attribute.
        If the :attr:`model` attribute has ``on_train_start`` method defined, then
        ``on_train_start`` must be called at the beginning of training.
        """
        on_validation_start = getattr(self.model, "on_validation_start", None)
        if callable(on_validation_start):
            on_validation_start(self.trainer)

    def on_validation_epoch_end(self) -> None:
        """
        Calls the ``on_epoch_end`` method on the :attr:`model` attribute.
        If the :attr:`model` attribute has ``on_epoch_end`` method defined, then
        ``on_epoch_end`` must be called at the end of every epoch.
        """
        on_epoch_end = getattr(self.model, "on_epoch_end", None)
        if callable(on_epoch_end):
            on_epoch_end(self.trainer)

    def on_validation_batch_end(self, outputs: STEP_OUTPUT, batch: Any, batch_idx: int) -> None:
        """
        Calls the ``on_batch_end`` method on the module.
        """
        on_batch_end = getattr(self.model, "on_batch_end", None)
        if callable(on_batch_end):
            on_batch_end(self.trainer, self, outputs, batch, batch_idx)
=======
        on_train_batch_end = getattr(self.model, "on_train_batch_end", None)
        if callable(on_train_batch_end):
            on_train_batch_end(self.trainer)

    def move_cpu_transforms_to_dataloader(self) -> None:
        if not self._cpu_transforms_in_module_pipeline:
            warnings.warn(
                "The CPU transforms are already moved to the dataloader's collate_fn. Skipping the move operation.",
                UserWarning,
            )
            return
        if self._trainer is not None:
            if hasattr(self.trainer, "datamodule"):
                if isinstance(self.trainer.datamodule, CellariumAnnDataDataModule):
                    self._cpu_transforms_in_module_pipeline = False
                    self.trainer.datamodule.collate_fn = FunctionComposer(
                        first_applied=self.trainer.datamodule.collate_fn,
                        second_applied=self.cpu_transforms,
                    )

    def setup(self, stage: str) -> None:
        # move the cpu_transforms to the dataloader's collate_fn if the dataloader is going to apply them
        if self.pipeline is not None:
            self.move_cpu_transforms_to_dataloader()

    def teardown(self, stage: str) -> None:
        # move the cpu_transforms back to the module_pipeline from dataloader's collate_fn
        if not self._cpu_transforms_in_module_pipeline:
            self.trainer.datamodule.collate_fn = self.trainer.datamodule.collate_fn.first_applied  # type: ignore[attr-defined]
            self._cpu_transforms_in_module_pipeline = True
>>>>>>> d9f9341d
<|MERGE_RESOLUTION|>--- conflicted
+++ resolved
@@ -353,84 +353,6 @@
         """
         Calls the ``on_train_batch_end`` method on the module.
         """
-<<<<<<< HEAD
-        on_batch_end = getattr(self.model, "on_batch_end", None)
-        if callable(on_batch_end):
-            on_batch_end(self.trainer)
-
-    def validation_step(  # type: ignore[override]
-        self, batch: dict[str, np.ndarray | torch.Tensor], batch_idx: int
-    ) -> torch.Tensor | None:
-        """
-        Forward pass for validation step.
-
-        Args:
-            batch:
-                A dictionary containing the batch data.
-            batch_idx:
-                The index of the batch.
-
-        Returns:
-            Loss tensor or ``None`` if no loss.
-        """
-        if self.pipeline is None:
-            raise RuntimeError("The model is not configured. Call `configure_model` before accessing the model.")
-        with torch.no_grad(): #just in case
-            output = self.pipeline(batch)
-        loss = output.get("loss")
-        if loss is not None:
-            # Logging to TensorBoard by default
-            self.log("val_loss", loss)
-        return loss
-
-    def on_validation_epoch_start(self) -> None:
-        """
-        Calls the ``set_epoch`` method on the iterable dataset of the given dataloader.
-
-        If the dataset is ``IterableDataset`` and has ``set_epoch`` method defined, then
-        ``set_epoch`` must be called at the beginning of every epoch to ensure shuffling
-        applies a new ordering. This has no effect if shuffling is off.
-        """
-        # dataloader is wrapped in a combined loader and can be accessed via
-        # flattened property which returns a list of dataloaders
-        # https://lightning.ai/docs/pytorch/stable/api/lightning.pytorch.utilities.combined_loader.html
-        combined_loader = self.trainer.validate_loop._combined_loader
-        assert combined_loader is not None
-        dataloaders = combined_loader.flattened
-        for dataloader in dataloaders:
-            dataset = dataloader.dataset
-            set_epoch = getattr(dataset, "set_epoch", None)
-            if callable(set_epoch):
-                set_epoch(self.current_epoch)
-
-    def on_validation_start(self) -> None:
-        """
-        Calls the ``on_train_start`` method on the :attr:`model` attribute.
-        If the :attr:`model` attribute has ``on_train_start`` method defined, then
-        ``on_train_start`` must be called at the beginning of training.
-        """
-        on_validation_start = getattr(self.model, "on_validation_start", None)
-        if callable(on_validation_start):
-            on_validation_start(self.trainer)
-
-    def on_validation_epoch_end(self) -> None:
-        """
-        Calls the ``on_epoch_end`` method on the :attr:`model` attribute.
-        If the :attr:`model` attribute has ``on_epoch_end`` method defined, then
-        ``on_epoch_end`` must be called at the end of every epoch.
-        """
-        on_epoch_end = getattr(self.model, "on_epoch_end", None)
-        if callable(on_epoch_end):
-            on_epoch_end(self.trainer)
-
-    def on_validation_batch_end(self, outputs: STEP_OUTPUT, batch: Any, batch_idx: int) -> None:
-        """
-        Calls the ``on_batch_end`` method on the module.
-        """
-        on_batch_end = getattr(self.model, "on_batch_end", None)
-        if callable(on_batch_end):
-            on_batch_end(self.trainer, self, outputs, batch, batch_idx)
-=======
         on_train_batch_end = getattr(self.model, "on_train_batch_end", None)
         if callable(on_train_batch_end):
             on_train_batch_end(self.trainer)
@@ -460,5 +382,4 @@
         # move the cpu_transforms back to the module_pipeline from dataloader's collate_fn
         if not self._cpu_transforms_in_module_pipeline:
             self.trainer.datamodule.collate_fn = self.trainer.datamodule.collate_fn.first_applied  # type: ignore[attr-defined]
-            self._cpu_transforms_in_module_pipeline = True
->>>>>>> d9f9341d
+            self._cpu_transforms_in_module_pipeline = True