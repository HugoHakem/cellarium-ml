--- conflicted
+++ resolved
@@ -71,8 +71,6 @@
             warnings.filterwarnings("ignore", message="Attribute 'model' is an instance of `nn.Module`")
             self.save_hyperparameters(logger=False)
         self.pipeline: CellariumPipeline | None = None
-<<<<<<< HEAD
-=======
         self._cpu_transforms_in_module_pipeline: bool = True
 
         if optim_fn is None:
@@ -81,7 +79,6 @@
             # Thus, we need to use manual optimization for the No Optimizer case.
             self.automatic_optimization = False
 
->>>>>>> 234521a8
     def configure_model(self) -> None:
         """
         .. note::
@@ -116,8 +113,6 @@
             self.hparams["model"], self_device=self.device, copy_device=torch.device("meta")
         )
 
-<<<<<<< HEAD
-=======
         if self.hparams["cpu_transforms"]:
             for transform in self.hparams["cpu_transforms"]:
                 if isinstance(transform, CellariumModule):
@@ -132,7 +127,6 @@
         else:
             cpu_transforms = tuple()
 
->>>>>>> 234521a8
         if self.hparams["transforms"]:
             for transform in self.hparams["transforms"]:
                 if isinstance(transform, CellariumModule):
