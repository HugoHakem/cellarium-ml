--- conflicted
+++ resolved
@@ -282,14 +282,10 @@
         if self.module_pipeline is None:
             raise RuntimeError("The model is not configured. Call `configure_model` before accessing the model.")
 
-<<<<<<< HEAD
         batch["pl_module"] = self
         batch["trainer"] = self.trainer
         batch["batch_idx"] = batch_idx
-        self.pipeline.validate(batch)
-=======
         self.module_pipeline.validate(batch)
->>>>>>> c11ee3e4
 
     def configure_optimizers(self) -> OptimizerLRSchedulerConfig | None:
         """Configure optimizers for the model."""
