# Copyright Contributors to the Cellarium project.
# SPDX-License-Identifier: BSD-3-Clause

import warnings
from collections import defaultdict
from collections.abc import Iterable
from typing import Any

import lightning.pytorch as pl
import numpy as np
import torch
from lightning.pytorch.utilities.types import STEP_OUTPUT, OptimizerLRScheduler

from cellarium.ml.core.datamodule import CellariumAnnDataDataModule
from cellarium.ml.core.pipeline import CellariumPipeline
from cellarium.ml.models import CellariumModel
from cellarium.ml.utilities.core import FunctionComposer, copy_module


class CellariumModule(pl.LightningModule):
    """
    ``CellariumModule`` organizes code into following sections:

        * :attr:`cpu_transforms`: A list of transforms to apply to the input data as part of the dataloader on CPU.
        * :attr:`transforms`: A list of transforms to apply to the input data before passing it to the model.
        * :attr:`module_pipeline`: A :class:`CellariumPipeline` to apply all transforms, minus the CPU transforms
          if they are handled by a :class:`CellariumAnnDataDataModule`, and the model.
        * :attr:`model`: A :class:`CellariumModel` to train with :meth:`training_step` method and epoch end hooks.
        * :attr:`optim_fn` and :attr:`optim_kwargs`: A Pytorch optimizer class and its keyword arguments.
        * :attr:`scheduler_fn` and :attr:`scheduler_kwargs`: A Pytorch lr scheduler class and its
          keyword arguments.

    Args:
        cpu_transforms:
            A list of transforms to apply to the input data as part of the dataloader on CPU.
            These transforms get applied before other ``transforms``.
            If ``None``, no transforms are applied as part of the dataloader.
        transforms:
            A list of transforms to apply to the input data before passing it to the model.
            If ``None``, no transforms are applied.
        model:
            A :class:`CellariumModel` to train.
        optim_fn:
            A Pytorch optimizer class, e.g., :class:`~torch.optim.Adam`. If ``None``,
            no optimizer is used.
        optim_kwargs:
            Keyword arguments for optimiser.
        scheduler_fn:
            A Pytorch lr scheduler class, e.g., :class:`~torch.optim.lr_scheduler.CosineAnnealingLR`.
        scheduler_kwargs:
            Keyword arguments for lr scheduler.
        is_initialized:
            Whether the model has been initialized. This is set to ``False`` by default under the assumption that
            ``torch.device("meta")`` context was used and is set to ``True`` after
            the first call to :meth:`configure_model`.
    """

    def __init__(
        self,
        cpu_transforms: Iterable[torch.nn.Module] | None = None,
        transforms: Iterable[torch.nn.Module] | None = None,
        model: CellariumModel | None = None,
        optim_fn: type[torch.optim.Optimizer] | None = None,
        optim_kwargs: dict[str, Any] | None = None,
        scheduler_fn: type[torch.optim.lr_scheduler.LRScheduler] | None = None,
        scheduler_kwargs: dict[str, Any] | None = None,
        is_initialized: bool = False,
    ) -> None:
        super().__init__()
        with warnings.catch_warnings():
            warnings.filterwarnings("ignore", message="Attribute 'model' is an instance of `nn.Module`")
            self.save_hyperparameters(logger=False)
        self.pipeline: CellariumPipeline | None = None
        self._cpu_transforms_in_module_pipeline: bool = True

        if optim_fn is None:
            # Starting from PyTorch Lightning 2.3, automatic optimization doesn't allow to return None
            # from the training_step during distributed training. https://github.com/Lightning-AI/pytorch-lightning/pull/19918
            # Thus, we need to use manual optimization for the No Optimizer case.
            self.automatic_optimization = False

    def configure_model(self) -> None:
        """
        .. note::

            This hook is called during each of fit/val/test/predict stages in the same process, so ensure that
            implementation of this hook is idempotent, i.e., after the first time the hook is called, subsequent
            calls to it should be a no-op.

        Steps involved in configuring the model:

        1. Freeze the transforms if they are instances of :class:`~cellarium.ml.core.CellariumModule`.
        2. Make a copy of modules on the ``meta`` device and assign to :attr:`hparams`.
        3. Send the original modules to the host device and add to :attr:`pipeline`.
        4. Reset the model parameters if it has not been initialized before.
        5. Assemble the full pipeline by concatenating the CPU transforms, transforms, and the model.
        6. If the training is handled by the ``pl.Trainer`` and the dataloader is an instance of
           :class:`CellariumAnnDataDataModule`, then the CPU transforms are dispatched to the dataloader's
           ``collate_fn`` and the :attr:`module_pipeline` calls only the (GPU) transforms and the model.
           Otherwise, the :attr:`module_pipeline` calls the full pipeline.

        For more context, see discussions in
        https://dev-discuss.pytorch.org/t/state-of-model-creation-initialization-seralization-in-pytorch-core/1240

        Benefits of this approach:

        1. The checkpoint stores modules on the meta device.
        2. Loading from a checkpoint skips a wasteful step of initializing module parameters
           before loading the ``state_dict``.
        3. The module parameters are directly initialized on the host gpu device instead of being initialized
           on the cpu and then moved to the gpu device (given that modules were instantiated under
           the ``torch.device("meta")`` context).
        """
        if self.pipeline is not None:
            return

        model, self.hparams["model"] = copy_module(
            self.hparams["model"], self_device=self.device, copy_device=torch.device("meta")
        )

        if self.hparams["cpu_transforms"]:
            for transform in self.hparams["cpu_transforms"]:
                if isinstance(transform, CellariumModule):
                    transform.freeze()

            cpu_transforms, self.hparams["cpu_transforms"] = zip(
                *(
                    copy_module(transform, self_device=self.device, copy_device=torch.device("meta"))
                    for transform in self.hparams["cpu_transforms"]
                )
            )
        else:
            cpu_transforms = tuple()

        if self.hparams["transforms"]:
            for transform in self.hparams["transforms"]:
                if isinstance(transform, CellariumModule):
                    transform.freeze()

            transforms, self.hparams["transforms"] = zip(
                *(
                    copy_module(transform, self_device=self.device, copy_device=torch.device("meta"))
                    for transform in self.hparams["transforms"]
                )
            )
        else:
            transforms = tuple()

        if not isinstance(model, CellariumModel):
            raise ValueError(f"`model` must be an instance of {CellariumModel}. Got {model}")
        self.pipeline = CellariumPipeline(cpu_transforms + transforms + (model,))  # the full pipeline

        if not self.hparams["is_initialized"]:
            # Note: when using FSDPStrategy, the model is initialized here and then wrapped and sharded by the strategy.
            model.reset_parameters()
            self.hparams["is_initialized"] = True

        # move the cpu_transforms to the dataloader's collate_fn if the dataloader is going to apply them
        self.move_cpu_transforms_to_dataloader()

    def __repr__(self) -> str:
        if not self._cpu_transforms_in_module_pipeline:
            cpu_trans_str = str(self.cpu_transforms).replace("\n", "\n   ")
            trans_str = str(self.transforms).replace("\n", "\n ")
            repr = (
                f"{self.__class__.__name__}("
                + (
                    f"\n [ dataloader CPU transforms = \n   {cpu_trans_str}\n ]"
                    if not self._cpu_transforms_in_module_pipeline
                    else ""
                )
                + f"\n transforms = {trans_str}"
                + f"\n model = {self.model}"
                + "\n)"
            )
        else:
            repr = f"{self.__class__.__name__}(pipeline = {self.module_pipeline})"
        return repr

    @property
    def model(self) -> CellariumModel:
        """The model"""
        if self.pipeline is None:
            raise RuntimeError("The model is not configured. Call `configure_model` before accessing the model.")

        assert isinstance(model := self.pipeline[-1], CellariumModel)
        return model

    @property
    def transforms(self) -> CellariumPipeline:
        """The transforms pipeline"""
        if self.pipeline is None:
            raise RuntimeError("The model is not configured. Call `configure_model` before accessing the model.")

        assert isinstance(transforms := self.pipeline[self._num_cpu_transforms : -1], CellariumPipeline)
        return transforms

    @property
    def cpu_transforms(self) -> CellariumPipeline:
        """The CPU transforms pipeline to be applied by the dataloader"""
        if self.pipeline is None:
            raise RuntimeError("The model is not configured. Call `configure_model` before accessing the model.")

        assert isinstance(cpu_transforms := self.pipeline[: self._num_cpu_transforms], CellariumPipeline)
        return cpu_transforms

    @property
    def _num_cpu_transforms(self) -> int:
        return 0 if self.hparams["cpu_transforms"] is None else len(self.hparams["cpu_transforms"])

    @property
    def module_pipeline(self) -> CellariumPipeline:
        """The pipeline applied by :meth:`training_step`, :meth:`validation_step`, and :meth:`forward`"""
        if self.pipeline is None:
            raise RuntimeError("The model is not configured. Call `configure_model` before accessing the model.")

        if self._cpu_transforms_in_module_pipeline:
            return self.pipeline
        else:
            assert isinstance(module_pipeline := self.pipeline[self._num_cpu_transforms :], CellariumPipeline)
            return module_pipeline

    def training_step(  # type: ignore[override]
        self, batch: dict[str, dict[str, np.ndarray | torch.Tensor] | np.ndarray | torch.Tensor], batch_idx: int
    ) -> torch.Tensor | None:
        """
        Forward pass for training step.

        Args:
            batch:
                A dictionary containing the batch data.
            batch_idx:
                The index of the batch.

        Returns:
            Loss tensor or ``None`` if no loss.
        """
        if self.module_pipeline is None:
            raise RuntimeError("The model is not configured. Call `configure_model` before accessing the model.")

        output = self.module_pipeline(batch)
        loss = output.get("loss")
        if loss is not None:
            # Logging to TensorBoard by default
            self.log("train_loss", loss, sync_dist=True)

        if not self.automatic_optimization:
            # Note, that running .step() is necessary for incrementing the global step even though no backpropagation
            # is performed.
            no_optimizer = self.optimizers()
            assert isinstance(no_optimizer, pl.core.optimizer.LightningOptimizer)
            no_optimizer.step()

        return loss

    def forward(
        self, batch: dict[str, dict[str, np.ndarray | torch.Tensor] | np.ndarray | torch.Tensor]
    ) -> dict[str, dict[str, np.ndarray | torch.Tensor] | np.ndarray | torch.Tensor]:
        """
        Forward pass for inference step.

        Args:
            batch: A dictionary containing the batch data.

        Returns:
            A dictionary containing the batch data and inference outputs.
        """
        if self.module_pipeline is None:
            raise RuntimeError("The model is not configured. Call `configure_model` before accessing the model.")

        return self.module_pipeline.predict(batch)

    def validation_step(self, batch: dict[str, Any], batch_idx: int) -> None:
        """
        Forward pass for validation step.

        Args:
            batch:
                A dictionary containing the batch data.
            batch_idx:
                The index of the batch.

        Returns:
            None
        """
        if self.module_pipeline is None:
            raise RuntimeError("The model is not configured. Call `configure_model` before accessing the model.")

        batch["pl_module"] = self
        batch["trainer"] = self.trainer
        batch["batch_idx"] = batch_idx
        self.module_pipeline.validate(batch)

    def test_step(self, batch: dict[str, Any], batch_idx: int) -> None:
        """
        Forward pass for test step.

        Args:
            batch:
                A dictionary containing the batch data.
            batch_idx:
                The index of the batch.

        Returns:
            None
        """
        if self.module_pipeline is None:
            raise RuntimeError("The model is not configured. Call `configure_model` before accessing the model.")

        batch["pl_module"] = self
        batch["trainer"] = self.trainer
        batch["batch_idx"] = batch_idx
        self.module_pipeline.test(batch)

    def configure_optimizers(self) -> OptimizerLRScheduler:
        """Configure optimizers for the model."""
        optim_fn = self.hparams["optim_fn"]
        optim_kwargs = self.hparams["optim_kwargs"] or {}
        scheduler_fn = self.hparams["scheduler_fn"]
        scheduler_kwargs = self.hparams["scheduler_kwargs"] or {}

        if optim_fn is None:
            if optim_kwargs:
                warnings.warn("Optimizer kwargs are provided but no optimizer is defined.", UserWarning)
            if scheduler_fn is not None:
                warnings.warn("Scheduler is defined but no optimizer is defined.", UserWarning)
            return None

<<<<<<< HEAD
        from cellarium.ml.utilities.mup import make_param_filter

        for lr_group_name, lr_group in self.model.lr_adjustment_groups.items():
            lr_group.param_filter = make_param_filter(lr_group.param_filter)
        params_groups_dict = {}
        for name, param in self.model.named_parameters():
            for lr_group_name, lr_group in self.model.lr_adjustment_groups.items():
                if lr_group.param_filter(name):
                    params_groups_dict.setdefault(lr_group_name, []).append(param)
                    break
            else:
                params_groups_dict.setdefault("default", []).append(param)
        param_groups = []
        for lr_group_name, params in params_groups_dict.items():
            group_optim_kwargs = optim_kwargs.copy()
            if lr_group_name != "default":
                group_optim_kwargs["lr"] *= self.model.lr_adjustment_groups[lr_group_name].scale
            param_groups.append({"params": params, **group_optim_kwargs})

        optim_config: OptimizerLRSchedulerConfig = {"optimizer": optim_fn(param_groups)}
        # optim_config: OptimizerLRSchedulerConfig = {"optimizer": optim_fn(self.model.parameters(), **optim_kwargs)}
=======
        if self.model.lr_adjustment_groups:
            if optim_fn not in (torch.optim.Adam, torch.optim.AdamW):
                raise ValueError("Learning rate adjustment groups are only supported for Adam and AdamW optimizers.")

            # Group parameters by learning rate adjustment group
            assert "default" not in self.model.lr_adjustment_groups
            lr_group_to_params_mapping: dict[str, list[torch.Tensor]] = defaultdict(list)
            for name, param in self.named_parameters():
                for lr_group_name, lr_group in self.model.lr_adjustment_groups.items():
                    if lr_group.param_filter(name):
                        lr_group_to_params_mapping[lr_group_name].append(param)
                        break
                else:
                    lr_group_to_params_mapping["default"].append(param)

            # Create parameter groups for the optimizer
            param_groups = []
            for lr_group_name, params in lr_group_to_params_mapping.items():
                # For scaling rules consult Table 8 in https://arxiv.org/abs/2203.03466
                # There are four scaling factors that need to be considered for mu-Transfer:
                # a. Scaling of the multiplier. This needs to be handled by the self.model.__init__
                # b. Scaling of the initializer. This also needs to be handled by the self.model.__init__
                # c. Scaling of the learning rate. This is handled here based on
                #    the lr adjustment groups configured by the self.model.__init__
                # d. Scaling of the gradients or, alternatively, the epsilon. This is handled here.
                group_optim_kwargs = optim_kwargs.copy()
                # For Adam and AdamW optimizers, the gradients need to be scaled by the width multiplier
                # Alternatively, the epsilon can be scaled down by the width multiplier
                group_optim_kwargs["eps"] /= self.model.width_mult
                if lr_group_name != "default":
                    # Scale the learning rate based on the lr adjustment group
                    group_optim_kwargs["lr"] *= self.model.lr_adjustment_groups[lr_group_name].scale
                    if optim_fn == torch.optim.AdamW:
                        # weight_decay is coupled with the learning rate in AdamW
                        # so we need to decouple it by scaling it inversely with the learning rate
                        # see https://github.com/microsoft/mup/issues/1
                        group_optim_kwargs["weight_decay"] /= self.model.lr_adjustment_groups[lr_group_name].scale
                param_groups.append({"params": params, **group_optim_kwargs})
            optimizer = optim_fn(param_groups)
        else:
            optimizer = optim_fn(self.parameters(), **optim_kwargs)

>>>>>>> 6c08fb2e
        if scheduler_fn is not None:
            scheduler = scheduler_fn(optimizer, **scheduler_kwargs)
            return {
                "optimizer": optimizer,
                "lr_scheduler": {"scheduler": scheduler, "interval": "step"},
            }
        else:
            return {"optimizer": optimizer}

    def configure_gradient_clipping(
        self,
        optimizer: torch.optim.Optimizer,
        gradient_clip_val: int | float | None = None,
        gradient_clip_algorithm: str | None = None,
    ) -> None:
        """
        Handle gradient clipping by norm when using the FSDP strategy.
        """
        from lightning.pytorch.strategies import FSDPStrategy
        from torch.distributed.fsdp.fully_sharded_data_parallel import FullyShardedDataParallel

        if isinstance(self.trainer.strategy, FSDPStrategy) and gradient_clip_algorithm in ("norm", None):
            if gradient_clip_val is None:
                gradient_clip_val = self.trainer.gradient_clip_val or 0.0
            if gradient_clip_val <= 0:
                return
            assert isinstance(self.trainer.strategy.model, FullyShardedDataParallel)
            self.trainer.strategy.model.clip_grad_norm_(gradient_clip_val)
        else:
            self.clip_gradients(
                optimizer, gradient_clip_val=gradient_clip_val, gradient_clip_algorithm=gradient_clip_algorithm
            )

    def on_train_epoch_start(self) -> None:
        """
        Calls the ``set_epoch`` method on the iterable dataset of the given dataloader.

        If the dataset is ``IterableDataset`` and has ``set_epoch`` method defined, then
        ``set_epoch`` must be called at the beginning of every epoch to ensure shuffling
        applies a new ordering. This has no effect if shuffling is off.
        """
        # dataloader is wrapped in a combined loader and can be accessed via
        # flattened property which returns a list of dataloaders
        # https://lightning.ai/docs/pytorch/stable/api/lightning.pytorch.utilities.combined_loader.html
        combined_loader = self.trainer.fit_loop._combined_loader
        assert combined_loader is not None
        dataloaders = combined_loader.flattened
        for dataloader in dataloaders:
            dataset = dataloader.dataset
            set_epoch = getattr(dataset, "set_epoch", None)
            if callable(set_epoch):
                set_epoch(self.current_epoch)

    def on_train_start(self) -> None:
        """
        Calls the ``on_train_start`` method on the :attr:`model` attribute.
        If the :attr:`model` attribute has ``on_train_start`` method defined, then
        ``on_train_start`` must be called at the beginning of training.
        """
        on_train_start = getattr(self.model, "on_train_start", None)
        if callable(on_train_start):
            on_train_start(self.trainer)

    def on_train_epoch_end(self) -> None:
        """
        Calls the ``set_resume_step`` method on the iterable dataset of the given dataloader.

        If the dataset is ``IterableDataset`` and has ``set_resume_step`` method defined, then
        ``set_resume_step`` must be called at the end of every epoch to ensure that the dataset
        is in the correct state for resuming training.

        Calls the ``on_train_epoch_end`` method on the :attr:`model` attribute.
        If the :attr:`model` attribute has ``on_train_epoch_end`` method defined, then
        ``on_train_epoch_end`` must be called at the end of every epoch.
        """
        combined_loader = self.trainer.fit_loop._combined_loader
        assert combined_loader is not None
        dataloaders = combined_loader.flattened
        for dataloader in dataloaders:
            dataset = dataloader.dataset
            set_resume_step = getattr(dataset, "set_resume_step", None)
            if callable(set_resume_step):
                set_resume_step(None)

        on_train_epoch_end = getattr(self.model, "on_train_epoch_end", None)
        if callable(on_train_epoch_end):
            on_train_epoch_end(self.trainer)

    def on_train_batch_end(self, outputs: STEP_OUTPUT, batch: Any, batch_idx: int) -> None:
        """
        Calls the ``on_train_batch_end`` method on the module.
        """
        on_train_batch_end = getattr(self.model, "on_train_batch_end", None)
        if callable(on_train_batch_end):
            on_train_batch_end(self.trainer)

    def move_cpu_transforms_to_dataloader(self) -> None:
        if not self._cpu_transforms_in_module_pipeline:
            warnings.warn(
                "The CPU transforms are already moved to the dataloader's collate_fn. Skipping the move operation.",
                UserWarning,
            )
            return
        if self._trainer is not None:
            if hasattr(self.trainer, "datamodule"):
                if isinstance(self.trainer.datamodule, CellariumAnnDataDataModule):
                    self._cpu_transforms_in_module_pipeline = False
                    self.trainer.datamodule.collate_fn = FunctionComposer(
                        first_applied=self.trainer.datamodule.collate_fn,
                        second_applied=self.cpu_transforms,
                    )

    def setup(self, stage: str) -> None:
        # move the cpu_transforms to the dataloader's collate_fn if the dataloader is going to apply them
        if self.pipeline is not None:
            self.move_cpu_transforms_to_dataloader()

    def teardown(self, stage: str) -> None:
        # move the cpu_transforms back to the module_pipeline from dataloader's collate_fn
        if not self._cpu_transforms_in_module_pipeline:
            self.trainer.datamodule.collate_fn = self.trainer.datamodule.collate_fn.first_applied  # type: ignore[attr-defined]
            self._cpu_transforms_in_module_pipeline = True

    def on_save_checkpoint(self, checkpoint: dict[str, Any]) -> None:
        fit_loop = self.trainer.fit_loop
        epoch_loop = fit_loop.epoch_loop
        batch_progress = epoch_loop.batch_progress
        if batch_progress.current.completed < batch_progress.current.processed:  # type: ignore[attr-defined]
            # Checkpointing is done before these attributes are updated. So, we need to update them manually.
            checkpoint["loops"]["fit_loop"]["epoch_loop.batch_progress"]["total"]["completed"] += 1
            checkpoint["loops"]["fit_loop"]["epoch_loop.batch_progress"]["current"]["completed"] += 1
            if not epoch_loop._should_accumulate():
                checkpoint["loops"]["fit_loop"]["epoch_loop.state_dict"]["_batches_that_stepped"] += 1

            if batch_progress.is_last_batch:
                checkpoint["loops"]["fit_loop"]["epoch_progress"]["total"]["processed"] += 1
                checkpoint["loops"]["fit_loop"]["epoch_progress"]["current"]["processed"] += 1
                checkpoint["loops"]["fit_loop"]["epoch_progress"]["total"]["completed"] += 1
                checkpoint["loops"]["fit_loop"]["epoch_progress"]["current"]["completed"] += 1
                checkpoint["CellariumAnnDataDataModule"]["epoch"] += 1<|MERGE_RESOLUTION|>--- conflicted
+++ resolved
@@ -326,29 +326,6 @@
                 warnings.warn("Scheduler is defined but no optimizer is defined.", UserWarning)
             return None
 
-<<<<<<< HEAD
-        from cellarium.ml.utilities.mup import make_param_filter
-
-        for lr_group_name, lr_group in self.model.lr_adjustment_groups.items():
-            lr_group.param_filter = make_param_filter(lr_group.param_filter)
-        params_groups_dict = {}
-        for name, param in self.model.named_parameters():
-            for lr_group_name, lr_group in self.model.lr_adjustment_groups.items():
-                if lr_group.param_filter(name):
-                    params_groups_dict.setdefault(lr_group_name, []).append(param)
-                    break
-            else:
-                params_groups_dict.setdefault("default", []).append(param)
-        param_groups = []
-        for lr_group_name, params in params_groups_dict.items():
-            group_optim_kwargs = optim_kwargs.copy()
-            if lr_group_name != "default":
-                group_optim_kwargs["lr"] *= self.model.lr_adjustment_groups[lr_group_name].scale
-            param_groups.append({"params": params, **group_optim_kwargs})
-
-        optim_config: OptimizerLRSchedulerConfig = {"optimizer": optim_fn(param_groups)}
-        # optim_config: OptimizerLRSchedulerConfig = {"optimizer": optim_fn(self.model.parameters(), **optim_kwargs)}
-=======
         if self.model.lr_adjustment_groups:
             if optim_fn not in (torch.optim.Adam, torch.optim.AdamW):
                 raise ValueError("Learning rate adjustment groups are only supported for Adam and AdamW optimizers.")
@@ -391,7 +368,6 @@
         else:
             optimizer = optim_fn(self.parameters(), **optim_kwargs)
 
->>>>>>> 6c08fb2e
         if scheduler_fn is not None:
             scheduler = scheduler_fn(optimizer, **scheduler_kwargs)
             return {
