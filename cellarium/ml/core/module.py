# Copyright Contributors to the Cellarium project.
# SPDX-License-Identifier: BSD-3-Clause

<<<<<<< HEAD
from collections.abc import Iterable
from importlib import import_module
=======
>>>>>>> 60dbab04
from typing import IO, Any
from unittest.mock import patch

import lightning.pytorch as pl
import numpy as np
import torch
from jsonargparse import Namespace
from lightning.fabric.utilities.types import _MAP_LOCATION_TYPE, _PATH
from lightning.pytorch.utilities.types import STEP_OUTPUT, OptimizerLRSchedulerConfig
from typing_extensions import override

from cellarium.ml.core.pipeline import CellariumPipeline
from cellarium.ml.core.saving import _load_state
from cellarium.ml.models import CellariumModel


class CellariumModule(pl.LightningModule):
    """
    ``CellariumModule`` organizes code into following sections:

        * :attr:`model`: A :class:`cellarium.ml.models.CellariumModel` to train with
          :meth:`training_step` method and epoch end hooks.
        * :attr:`transforms`: A :class:`cellarium.ml.core.pipeline.CellariumPipeline` of transforms to apply to the
          input data before passing it to the model.
        * :attr:`optim_fn` and :attr:`optim_kwargs`: A Pytorch optimizer class and its keyword arguments.
        * :attr:`scheduler_fn` and :attr:`scheduler_kwargs`: A Pytorch lr scheduler class and its
          keyword arguments.

    Args:
        model:
            A :class:`cellarium.ml.models.CellariumModel` to train.
        transforms:
            A list of transforms to apply to the input data before passing it to the model.
            If ``None``, no transforms are applied.
        optim_fn:
            A Pytorch optimizer class, e.g., :class:`~torch.optim.Adam`. If ``None``,
            defaults to :class:`torch.optim.Adam`.
        optim_kwargs:
            Keyword arguments for optimiser. If ``None``, defaults to ``default_lr``.
        scheduler_fn:
            A Pytorch lr scheduler class, e.g., :class:`~torch.optim.lr_scheduler.CosineAnnealingLR`.
        scheduler_kwargs:
            Keyword arguments for lr scheduler.
        default_lr:
            Default learning rate to use if ``optim_kwargs`` does not contain ``lr``.
        config:
            A dictionary or :class:`jsonargparse.Namespace` containing the initialization hyperparameters.
            If not ``None``, the configuration will be saved as ``"hyper_parameters"`` in the checkpoint.
    """

    def __init__(
        self,
        model: CellariumModel,
<<<<<<< HEAD
        transforms: Iterable[torch.nn.Module] | None = None,
        optim_fn: type[torch.optim.Optimizer] | str | None = None,
        optim_kwargs: dict | None = None,
        scheduler_fn: type[torch.optim.lr_scheduler.LRScheduler] | str | None = None,
        scheduler_kwargs: dict | None = None,
=======
        optim_fn: type[torch.optim.Optimizer] | None = None,
        optim_kwargs: dict[str, Any] | None = None,
        scheduler_fn: type[torch.optim.lr_scheduler.LRScheduler] | None = None,
        scheduler_kwargs: dict[str, Any] | None = None,
>>>>>>> 60dbab04
        default_lr: float = 1e-3,
        config: dict[str, Any] | Namespace | None = None,
    ) -> None:
        super().__init__()
        self.pipeline = CellariumPipeline(transforms)
        self.pipeline.append(model)

        # set up optimizer and scheduler
        self.optim_fn: type[torch.optim.Optimizer]
        if optim_fn is None:
            self.optim_fn = torch.optim.Adam
        else:
            self.optim_fn = optim_fn

        self.scheduler_fn = scheduler_fn

        optim_kwargs = {} if optim_kwargs is None else optim_kwargs
        if "lr" not in optim_kwargs:
            optim_kwargs["lr"] = default_lr
        self.optim_kwargs = optim_kwargs
        self.scheduler_fn = scheduler_fn
        self.scheduler_kwargs = scheduler_kwargs

        if config is not None:
            self._set_hparams(config)

    @property
    def model(self) -> CellariumModel:
        """The model"""
        return self.pipeline[-1]

    @property
    def transforms(self) -> CellariumPipeline:
        """The transforms pipeline"""
        return self.pipeline[:-1]

    @classmethod
    @patch("lightning.pytorch.core.saving._load_state", new=_load_state)
    def load_from_checkpoint(
        cls,
        checkpoint_path: _PATH | IO,
        map_location: _MAP_LOCATION_TYPE = None,
        hparams_file: _PATH | None = None,
        strict: bool = True,
        **kwargs: Any,
    ) -> "CellariumModule":
        r"""
        Primary way of loading a model from a checkpoint. When Cellarium ML saves a checkpoint it stores the config
        argument passed to ``__init__``  in the checkpoint under ``"hyper_parameters"``.

        Any arguments specified through ``**kwargs`` will override args stored in ``"hyper_parameters"``.

        Args:
            checkpoint_path:
                Path to checkpoint. This can also be a URL, or file-like object
            map_location:
                If your checkpoint saved a GPU model and you now load on CPUs
                or a different number of GPUs, use this to map to the new setup.
                The behaviour is the same as in :func:`torch.load`.
            hparams_file:
                Optional path to a ``.yaml`` or ``.csv`` file with hierarchical structure as in this example:

                .. code-block:: yaml

                    model:
                      model:
                        class_path: cellarium.ml.models.OnePassMeanVarStdFromCLI
                        init_args:
                          g_genes: 36350
                          target_count: 10000
                      optim_fn: null
                      optim_kwargs: null
                      scheduler_fn: null
                      scheduler_kwargs: null
                      default_lr: 0.001

                If you train a model using :mod:`cellarium.ml.cli` module you most likely won't need this
                since Cellarium ML CLI will always save the hyperparameters to the checkpoint.

                However, if your checkpoint weights don't have the hyperparameters saved,
                use this method to pass in a ``.yaml`` file with the hparams you'd like to use.
                These will be converted into a :class:`dict` and passed into your
                :class:`CellariumModule` for use.
            strict:
                Whether to strictly enforce that the keys in :attr:`checkpoint_path` match the keys
                returned by this module's state dict.
            \**kwargs: Any extra keyword args needed to init the model. Can also be used to override saved
                hyperparameter values.

        Return:
            :class:`CellariumModule` instance with loaded weights and hyperparameters.

        Example::

            # load weights without mapping ...
            module = CellariumModule.load_from_checkpoint("path/to/checkpoint.ckpt")

            # or load weights mapping all weights from GPU 1 to GPU 0 ...
            map_location = {"cuda:1": "cuda:0"}
            module = CellariumModule.load_from_checkpoint(
                "path/to/checkpoint.ckpt",
                map_location=map_location
            )

            # or load weights and hyperparameters from separate files.
            module = CellariumModule.load_from_checkpoint(
                "path/to/checkpoint.ckpt",
                hparams_file="/path/to/config.yaml"
            )

            # override some of the params with new values
            module = CellariumModule.load_from_checkpoint(
                "path/to/checkpoint.ckpt",
                optim_fn=torch.optim.AdamW,
                default_lr=0.0001,
            )
        """
        return super().load_from_checkpoint(
            checkpoint_path=checkpoint_path,
            map_location=map_location,
            hparams_file=hparams_file,
            strict=strict,
            **kwargs,
        )

    @override
    def training_step(self, batch: dict[str, np.ndarray | torch.Tensor], batch_idx: int) -> torch.Tensor | None:
        """
        Forward pass for training step.

        Args:
            batch:
                A dictionary containing the batch data.
            batch_idx:
                The index of the batch.

        Returns:
            Loss tensor or ``None`` if no loss.
        """
        output = self.pipeline(batch)
        loss = output.get("loss")
        if loss is not None:
            # Logging to TensorBoard by default
            self.log("train_loss", loss)
        return loss

    def forward(self, batch: dict[str, np.ndarray | torch.Tensor]) -> dict[str, np.ndarray | torch.Tensor]:
        """
        Forward pass for inference step.

        Args:
            batch: A dictionary containing the batch data.

        Returns:
            A dictionary containing the batch data and inference outputs.
        """
        return self.pipeline.predict(batch)

    def configure_optimizers(self) -> OptimizerLRSchedulerConfig:
        """Configure optimizers for the model."""
        optim_config: OptimizerLRSchedulerConfig = {
            "optimizer": self.optim_fn(self.model.parameters(), **self.optim_kwargs)
        }
        if self.scheduler_fn is not None:
            assert self.scheduler_kwargs is not None
            scheduler = self.scheduler_fn(optim_config["optimizer"], **self.scheduler_kwargs)
            optim_config["lr_scheduler"] = {"scheduler": scheduler, "interval": "step"}
        return optim_config

    def on_train_epoch_start(self) -> None:
        """
        Calls the ``set_epoch`` method on the iterable dataset of the given dataloader.

        If the dataset is ``IterableDataset`` and has ``set_epoch`` method defined, then
        ``set_epoch`` must be called at the beginning of every epoch to ensure shuffling
        applies a new ordering. This has no effect if shuffling is off.
        """
        # dataloader is wrapped in a combined loader and can be accessed via
        # flattened property which returns a list of dataloaders
        # https://lightning.ai/docs/pytorch/stable/api/lightning.pytorch.utilities.combined_loader.html
        combined_loader = self.trainer.fit_loop._combined_loader
        assert combined_loader is not None
        dataloaders = combined_loader.flattened
        for dataloader in dataloaders:
            dataset = dataloader.dataset
            set_epoch = getattr(dataset, "set_epoch", None)
            if callable(set_epoch):
                set_epoch(self.current_epoch)

    def on_train_start(self) -> None:
        """
        Calls the ``on_train_start`` method on the :attr:`model` attribute.
        If the :attr:`model` attribute has ``on_train_start`` method defined, then
        ``on_train_start`` must be called at the beginning of training.
        """
        on_train_start = getattr(self.model, "on_train_start", None)
        if callable(on_train_start):
            on_train_start(self.trainer)

    def on_train_epoch_end(self) -> None:
        """
        Calls the ``on_epoch_end`` method on the :attr:`model` attribute.
        If the :attr:`model` attribute has ``on_epoch_end`` method defined, then
        ``on_epoch_end`` must be called at the end of every epoch.
        """
        on_epoch_end = getattr(self.model, "on_epoch_end", None)
        if callable(on_epoch_end):
            on_epoch_end(self.trainer)

    def on_train_batch_end(self, outputs: STEP_OUTPUT, batch: Any, batch_idx: int) -> None:
        """
        Calls the ``on_batch_end`` method on the module.
        """
        on_batch_end = getattr(self.model, "on_batch_end", None)
        if callable(on_batch_end):
            on_batch_end(self.trainer)<|MERGE_RESOLUTION|>--- conflicted
+++ resolved
@@ -1,11 +1,7 @@
 # Copyright Contributors to the Cellarium project.
 # SPDX-License-Identifier: BSD-3-Clause
 
-<<<<<<< HEAD
 from collections.abc import Iterable
-from importlib import import_module
-=======
->>>>>>> 60dbab04
 from typing import IO, Any
 from unittest.mock import patch
 
@@ -59,18 +55,11 @@
     def __init__(
         self,
         model: CellariumModel,
-<<<<<<< HEAD
         transforms: Iterable[torch.nn.Module] | None = None,
-        optim_fn: type[torch.optim.Optimizer] | str | None = None,
-        optim_kwargs: dict | None = None,
-        scheduler_fn: type[torch.optim.lr_scheduler.LRScheduler] | str | None = None,
-        scheduler_kwargs: dict | None = None,
-=======
         optim_fn: type[torch.optim.Optimizer] | None = None,
         optim_kwargs: dict[str, Any] | None = None,
         scheduler_fn: type[torch.optim.lr_scheduler.LRScheduler] | None = None,
         scheduler_kwargs: dict[str, Any] | None = None,
->>>>>>> 60dbab04
         default_lr: float = 1e-3,
         config: dict[str, Any] | Namespace | None = None,
     ) -> None:
