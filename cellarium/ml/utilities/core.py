# Copyright Contributors to the Cellarium project.
# SPDX-License-Identifier: BSD-3-Clause

import copy
import math

import torch

from cellarium.ml.utilities.testing import assert_nonnegative, assert_positive


def copy_module(
    module: torch.nn.Module, self_device: torch.device, copy_device: torch.device
) -> tuple[torch.nn.Module, torch.nn.Module]:
    """
    Return an original module on ``self_device`` and its copy on ``copy_device``.
    If the module is on meta device then it is moved to ``self_device`` efficiently using ``to_empty`` method.

    Args:
        module:
            The module to copy.
        self_device:
            The device to send the original module to.
        copy_device:
            The device to copy the module to.

    Returns:
        A tuple of the original module and its copy.
    """
    module_copy = copy.deepcopy(module)
    if any(param.device.type == "meta" for param in module.parameters()) or any(
        buffer.device.type == "meta" for buffer in module.buffers()
    ):
        module.to_empty(device=self_device)
        module_copy.to_empty(device=copy_device)
    else:
        module.to(device=self_device)
        module_copy.to(device=copy_device)
    return module, module_copy


def train_val_split(n_samples: int, train_size: float | int | None, val_size: float | int | None) -> tuple[int, int]:
    """
    Validate the train and validation sizes and return the number of samples for each.

    Args:
        n_samples:
            The number of samples in the dataset.
        train_size:
            Size of the train split. If :class:`float`, should be between ``0.0`` and ``1.0`` and represent
            the proportion of the dataset to include in the train split. If :class:`int`, represents
            the absolute number of train samples. If ``None``, the value is automatically set to the complement
            of the ``val_size``.
        val_size:
            Size of the validation split. If :class:`float`, should be between ``0.0`` and ``1.0`` and represent
            the proportion of the dataset to include in the validation split. If :class:`int`, represents
            the absolute number of validation samples. If ``None``, the value is set to the complement of
            the ``train_size``. If ``train_size`` is also ``None``, it will be set to ``0``.

    Returns:
        A tuple of the number of samples for training and validation.
    """
    if train_size is None and val_size is None:
        n_val = 0
        n_train = n_samples

    elif train_size is None:
        if isinstance(val_size, int):
<<<<<<< HEAD
            n_val = val_size
        elif isinstance(val_size, float):
=======
            assert_nonnegative("val_size", val_size)
            n_val = val_size
        elif isinstance(val_size, float):
            if val_size < 0.0 or val_size >= 1.0:
                raise ValueError(f"If validation size is a float it should be 0.0 <= val_size < 1.0. Got {val_size}")
>>>>>>> 7051f1f9
            n_val = math.ceil(n_samples * val_size)
        n_train = n_samples - n_val

    elif val_size is None:
        if isinstance(train_size, int):
<<<<<<< HEAD
            n_train = train_size
        elif isinstance(train_size, float):
=======
            assert_positive("train_size", train_size)
            n_train = train_size
        elif isinstance(train_size, float):
            if train_size <= 0.0 or train_size > 1.0:
                raise ValueError(f"If train size is a float it should be 0.0 < train_size <= 1.0. Got {train_size}")
>>>>>>> 7051f1f9
            n_train = math.ceil(n_samples * train_size)
        n_val = n_samples - n_train

    else:
        if isinstance(train_size, int):
            n_train = train_size
        elif isinstance(train_size, float):
            n_train = math.ceil(n_samples * train_size)

        if isinstance(val_size, int):
            n_val = val_size
        elif isinstance(val_size, float):
            n_val = math.ceil(n_samples * val_size)

<<<<<<< HEAD
    assert_positive("n_train", n_train)
    assert_nonnegative("n_val", n_val)
=======
>>>>>>> 7051f1f9
    if n_train + n_val > n_samples:
        raise ValueError(
            f"Size of train and validation splits ({n_train + n_val}) is greater than "
            f"the number of samples ({n_samples})"
        )

    return n_train, n_val<|MERGE_RESOLUTION|>--- conflicted
+++ resolved
@@ -66,31 +66,21 @@
 
     elif train_size is None:
         if isinstance(val_size, int):
-<<<<<<< HEAD
-            n_val = val_size
-        elif isinstance(val_size, float):
-=======
             assert_nonnegative("val_size", val_size)
             n_val = val_size
         elif isinstance(val_size, float):
             if val_size < 0.0 or val_size >= 1.0:
                 raise ValueError(f"If validation size is a float it should be 0.0 <= val_size < 1.0. Got {val_size}")
->>>>>>> 7051f1f9
             n_val = math.ceil(n_samples * val_size)
         n_train = n_samples - n_val
 
     elif val_size is None:
         if isinstance(train_size, int):
-<<<<<<< HEAD
-            n_train = train_size
-        elif isinstance(train_size, float):
-=======
             assert_positive("train_size", train_size)
             n_train = train_size
         elif isinstance(train_size, float):
             if train_size <= 0.0 or train_size > 1.0:
                 raise ValueError(f"If train size is a float it should be 0.0 < train_size <= 1.0. Got {train_size}")
->>>>>>> 7051f1f9
             n_train = math.ceil(n_samples * train_size)
         n_val = n_samples - n_train
 
@@ -105,11 +95,6 @@
         elif isinstance(val_size, float):
             n_val = math.ceil(n_samples * val_size)
 
-<<<<<<< HEAD
-    assert_positive("n_train", n_train)
-    assert_nonnegative("n_val", n_val)
-=======
->>>>>>> 7051f1f9
     if n_train + n_val > n_samples:
         raise ValueError(
             f"Size of train and validation splits ({n_train + n_val}) is greater than "
