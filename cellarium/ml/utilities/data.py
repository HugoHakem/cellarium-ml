# Copyright Contributors to the Cellarium project.
# SPDX-License-Identifier: BSD-3-Clause

"""
Data utilities
--------------

This module contains helper functions for data loading and processing.
"""

from collections.abc import Callable
from dataclasses import dataclass
from operator import attrgetter
from typing import Any

import numpy as np
import pandas as pd
import scipy
import torch
from anndata import AnnData
<<<<<<< HEAD
import warnings
=======
from torch.utils._pytree import tree_map

>>>>>>> d9f9341d

@dataclass
class AnnDataField:
    """
    Helper class for accessing fields of an AnnData-like object.

    Example::

        >>> from cellarium.ml.data import DistributedAnnDataCollection
        >>> from cellarium.ml.utilities.data import AnnDataField, densify

        >>> dadc = DistributedAnnDataCollection(
        ...     "gs://bucket-name/folder/adata{000..005}.h5ad",
        ...     shard_size=10_000,
        ...     max_cache_size=2)

        >>> adata = dadc[:100]
        >>> field_X = AnnDataField(attr="X", convert_fn=densify)
        >>> X = field_X(adata)  # densify(adata.X)

        >>> field_total_mrna_umis = AnnDataField(attr="obs", key="total_mrna_umis")
        >>> total_mrna_umis = field_total_mrna_umis(adata)  # np.asarray(adata.obs["total_mrna_umis"])

    Args:
        attr:
            The attribute of the AnnData-like object to access.
        key:
            The key of the attribute to access. If ``None``, the entire attribute is returned.
        convert_fn:
            A function to apply to the attribute before returning it.
            If ``None``, :func:`np.asarray` is used.
    """

    attr: str
    key: list[str] | str | None = None
    convert_fn: Callable[[Any], np.ndarray] | None = None
    convert_fn_kwargs: dict[str, Any] | None = None

    def __call__(self, adata: AnnData) -> np.ndarray:
        value = attrgetter(self.attr)(adata)
        if self.key is not None:
            value = value[self.key]
        if self.convert_fn is not None:
            value = self.convert_fn(value)
        else:
            value = np.asarray(value)

        return value


def convert_to_tensor(value: np.ndarray) -> np.ndarray | torch.Tensor:
    if np.issubdtype(value.dtype, np.str_) or np.issubdtype(value.dtype, np.object_):
        return value
    return torch.tensor(value, device="cpu")


def collate_fn(
    batch: list[dict[str, dict[str, np.ndarray] | np.ndarray]],
) -> dict[str, dict[str, np.ndarray | torch.Tensor] | np.ndarray | torch.Tensor]:
    """
    Collate function for the ``DataLoader``. This function assumes that the batch is a list of
    dictionaries, where each dictionary has the same keys. If the key ends with ``_g`` or
    ``_categories``, the value of that key is checked to be the same across all dictionaries in the
    batch and then taken from the first dictionary. Otherwise, the value of that key is concatenated
    along the first dimension.  Then the values which are not strings are converted to
    a :class:`torch.Tensor` and returned in a dictionary.

    Args:
        batch: List of dictionaries.

    Returns:
        Dictionary with the same keys as the input dictionaries, but with values concatenated along
        the batch dimension.
    """
    batch = batch.copy()
    keys = batch[0].keys()
    collated_batch: dict[str, dict[str, np.ndarray] | np.ndarray] = {}
    if len(batch) > 1 and not all(keys == data.keys() for data in batch[1:]):
        raise ValueError("All dictionaries in the batch must have the same keys.")
    for key in keys:
        if key.endswith("_g") or key.endswith("_categories"):
            # Check that all values are the same
            if len(batch) > 1:
                if not all(np.array_equal(batch[0][key], data[key]) for data in batch[1:]):  # type: ignore[arg-type]
                    raise ValueError(f"All dictionaries in the batch must have the same {key}.")
            # If so, just take the first one
            value = batch[0][key]
        elif isinstance(batch[0][key], dict):
            if not (key.endswith("_n") or key.endswith("_ng")):
                raise ValueError(f"Sub-dictionary '{key}' must have a batch dimension (end with '_n' or '_ng').")
            subkeys = batch[0][key].keys()  # type: ignore[union-attr]
            if len(batch) > 1 and not all(subkeys == data[key].keys() for data in batch[1:]):  # type: ignore[union-attr]
                raise ValueError(f"All '{key}' sub-dictionaries in the batch must have the same subkeys.")
            value = {subkey: np.concatenate([data[key][subkey] for data in batch], axis=0) for subkey in subkeys}
        else:
            value = np.concatenate([data[key] for data in batch], axis=0)

        collated_batch[key] = value

    return tree_map(convert_to_tensor, collated_batch)


def densify(x: scipy.sparse.csr_matrix) -> np.ndarray:
    """
    Convert a sparse matrix to a dense matrix.

    Args:
        x: Sparse matrix.

    Returns:
        Dense matrix.
    """
    return x.toarray()


<<<<<<< HEAD
def subset_genes_and_densify(x: scipy.sparse.csr_matrix, gene_logic: np.ndarray) -> np.ndarray:
    """
    Convert a sparse matrix to a dense matrix, using only a subset of genes.

    Args:
        x: Sparse matrix.
        gene_logic: logical array denoting which genes to include.

    Returns:
        Dense matrix.
    """
    if scipy.sparse.issparse(x):
        return x[:, np.asarray(gene_logic)].toarray()
    else:
        return x[np.asarray(gene_logic)]




def categories_to_codes(x: pd.Series) -> np.ndarray:
=======
def categories_to_codes(x: pd.Series | pd.DataFrame) -> np.ndarray:
>>>>>>> d9f9341d
    """
    Convert a pandas Series or DataFrame of categorical data to a numpy array of codes.
    Returned array is always a copy.

    Args:
        x: Pandas Series object or a pandas DataFrame containing multiple categorical Series.

    Returns:
        Numpy array.
    """
    if isinstance(x, pd.DataFrame):
        return x.apply(lambda col: col.cat.codes).to_numpy()
    else:
        return np.asarray(x.cat.codes)


def categories_to_product_codes(x: pd.Series | pd.DataFrame) -> np.ndarray:
    """
    Convert a pandas Series or DataFrame of categorical data to a numpy array of codes.
    If the input is a DataFrame, the output is created by first combining .
    Returned array is always a copy.

    Args:
        x: Pandas Series object or a pandas DataFrame containing multiple categorical Series.

    Returns:
        Numpy array.
    """
<<<<<<< HEAD

    if x is not None:
        return np.asarray(x.cat.codes)
    else:
        raise ValueError("batch_index_n information not provided")


def multiple_categories_to_codes(x: pd.DataFrame) -> np.ndarray:
    """
    Convert a pandas DataFrame of categorical data to a 2d numpy array of codes.
    Returned array is always a copy.

    Args:
        x: Pandas DataFrame object.

    Returns:
        Numpy array, shape (n, n_categorical_columns)

    """

    return x.apply(lambda col: col.cat.codes).to_numpy()

=======
    if isinstance(x, pd.DataFrame):
        codes = x.apply(lambda col: col.cat.codes)
        n_cats = x.apply(lambda col: len(col.cat.categories))
        # compute codes as product of number of categories
        # like the code [1, 1] if there are 3 categories in the first column and 2 in the second
        # would be 1 + 1*3 = 4
        n_cats = n_cats.cumprod().shift(1).fillna(1)
        return np.asarray((n_cats.values[None, :] * codes).sum(axis=1).values).astype(int)
    else:
        return np.asarray(x.cat.codes)
>>>>>>> d9f9341d


def get_categories(x: pd.Series) -> np.ndarray:
    """
    Get the categories of a pandas Series object.

    Args:
        x: Pandas Series object.

    Returns:
        Numpy array.
    """

    return np.asarray(x.cat.categories)<|MERGE_RESOLUTION|>--- conflicted
+++ resolved
@@ -18,12 +18,8 @@
 import scipy
 import torch
 from anndata import AnnData
-<<<<<<< HEAD
+from torch.utils._pytree import tree_map
 import warnings
-=======
-from torch.utils._pytree import tree_map
-
->>>>>>> d9f9341d
 
 @dataclass
 class AnnDataField:
@@ -139,30 +135,7 @@
     return x.toarray()
 
 
-<<<<<<< HEAD
-def subset_genes_and_densify(x: scipy.sparse.csr_matrix, gene_logic: np.ndarray) -> np.ndarray:
-    """
-    Convert a sparse matrix to a dense matrix, using only a subset of genes.
-
-    Args:
-        x: Sparse matrix.
-        gene_logic: logical array denoting which genes to include.
-
-    Returns:
-        Dense matrix.
-    """
-    if scipy.sparse.issparse(x):
-        return x[:, np.asarray(gene_logic)].toarray()
-    else:
-        return x[np.asarray(gene_logic)]
-
-
-
-
-def categories_to_codes(x: pd.Series) -> np.ndarray:
-=======
 def categories_to_codes(x: pd.Series | pd.DataFrame) -> np.ndarray:
->>>>>>> d9f9341d
     """
     Convert a pandas Series or DataFrame of categorical data to a numpy array of codes.
     Returned array is always a copy.
@@ -178,6 +151,10 @@
     else:
         return np.asarray(x.cat.codes)
 
+    if x is not None:
+        return np.asarray(x.cat.codes)
+    else:
+        raise ValueError("batch_index_n information not provided")
 
 def categories_to_product_codes(x: pd.Series | pd.DataFrame) -> np.ndarray:
     """
@@ -191,30 +168,6 @@
     Returns:
         Numpy array.
     """
-<<<<<<< HEAD
-
-    if x is not None:
-        return np.asarray(x.cat.codes)
-    else:
-        raise ValueError("batch_index_n information not provided")
-
-
-def multiple_categories_to_codes(x: pd.DataFrame) -> np.ndarray:
-    """
-    Convert a pandas DataFrame of categorical data to a 2d numpy array of codes.
-    Returned array is always a copy.
-
-    Args:
-        x: Pandas DataFrame object.
-
-    Returns:
-        Numpy array, shape (n, n_categorical_columns)
-
-    """
-
-    return x.apply(lambda col: col.cat.codes).to_numpy()
-
-=======
     if isinstance(x, pd.DataFrame):
         codes = x.apply(lambda col: col.cat.codes)
         n_cats = x.apply(lambda col: len(col.cat.categories))
@@ -225,7 +178,6 @@
         return np.asarray((n_cats.values[None, :] * codes).sum(axis=1).values).astype(int)
     else:
         return np.asarray(x.cat.codes)
->>>>>>> d9f9341d
 
 
 def get_categories(x: pd.Series) -> np.ndarray:
