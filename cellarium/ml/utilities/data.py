--- conflicted
+++ resolved
@@ -145,22 +145,4 @@
     Returns:
         Numpy array.
     """
-<<<<<<< HEAD
-    return np.asarray(x.cat.codes)
-
-
-# def ncategories(x: pd.Series) -> int:
-#     """
-#     Get the number of unique categories from a pandas categorical Series.
-
-#     Args:
-#         x: Pandas Series.
-
-#     Returns:
-#         int
-#     """
-
-#     return x.nunique()
-=======
-    return np.asarray(x.cat.categories)
->>>>>>> 2e13ded1
+    return np.asarray(x.cat.categories)