--- conflicted
+++ resolved
@@ -9,16 +9,13 @@
 """
 
 from collections.abc import Callable
-
 from dataclasses import dataclass
 from operator import attrgetter
-from typing import Any
 
 import numpy as np
 import pandas as pd
 import scipy
 import torch
-from anndata import AnnData
 
 
 @dataclass
@@ -57,13 +54,8 @@
     key: str = None
     convert_fn: Callable = None
 
-<<<<<<< HEAD
-    def __call__(self, adata, idx) -> np.ndarray:
-        value = getattr(adata[idx], self.attr)
-=======
-    def __call__(self, adata: AnnData) -> np.ndarray:
+    def __call__(self, adata) -> np.ndarray:
         value = attrgetter(self.attr)(adata)
->>>>>>> 2e13ded1
         if self.key is not None:
             value = value[self.key]
 
@@ -74,64 +66,6 @@
 
         return value
 
-<<<<<<< HEAD
-    @property
-    def obs_column(self):
-        result = None
-        if self.attr == "obs":
-            result = self.key
-        return result
-
-
-def get_rank_and_num_replicas():
-    """
-    This helper function returns the rank of the current process and
-    the number of processes in the default process group. If distributed
-    package is not available or default process group has not been initialized
-    then it returns ``rank=0`` and ``num_replicas=1``.
-
-    Returns:
-        Tuple of ``rank`` and ``num_replicas``.
-    """
-    if not dist.is_available():
-        num_replicas = 1
-        rank = 0
-    else:
-        try:
-            num_replicas = dist.get_world_size()
-            rank = dist.get_rank()
-        except (ValueError, RuntimeError):  # RuntimeError was changed to ValueError in PyTorch 2.2
-            warnings.warn(
-                "Distributed package is available but the default process group has not been initialized. "
-                "Falling back to ``rank=0`` and ``num_replicas=1``.",
-                UserWarning,
-            )
-            num_replicas = 1
-            rank = 0
-    if rank >= num_replicas or rank < 0:
-        raise ValueError(f"Invalid rank {rank}, rank should be in the interval [0, {num_replicas-1}]")
-    return rank, num_replicas
-
-
-def get_worker_info():
-    """
-    This helper function returns ``worker_id`` and ``num_workers``. If it is running
-    in the main process then it returns ``worker_id=0`` and ``num_workers=1``.
-
-    Returns:
-        Tuple of ``worker_id`` and ``num_workers``.
-    """
-    worker_info = _get_worker_info()
-    if worker_info is None:
-        worker_id = 0
-        num_workers = 1
-    else:
-        worker_id = worker_info.id
-        num_workers = worker_info.num_workers
-    return worker_id, num_workers
-
-=======
->>>>>>> 2e13ded1
 
 def collate_fn(batch):
     """
