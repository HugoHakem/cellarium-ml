--- conflicted
+++ resolved
@@ -1,11 +1,8 @@
 # Copyright Contributors to the Cellarium project.
 # SPDX-License-Identifier: BSD-3-Clause
 
-<<<<<<< HEAD
 """Inference utilities for the CellariumGPT model."""
 
-=======
->>>>>>> 2bdf3285
 import logging
 import typing as t
 import warnings
@@ -103,11 +100,7 @@
         )
 
         # inject gene categories
-<<<<<<< HEAD
-        self.gpt_pipeline.model.gene_categories = torch.from_numpy(np.asarray(self._adata.var_names))
-=======
         self.gpt_pipeline.model.gene_categories = np.asarray(self._adata.var_names)
->>>>>>> 2bdf3285
 
         # change attention backend to memory efficient
         self.gpt_pipeline.model.set_attention_backend(attention_backend)
@@ -315,17 +308,10 @@
         assay: str,
         suspension_type: str,
         prompt_metadata_dict: dict,
-<<<<<<< HEAD
         total_mrna_umis: int | float,
         query_gene_ids: list[str],
         max_counts: int | None = None,
     ) -> torch.Tensor:
-=======
-        total_mrna_umis: int,
-        query_gene_ids: list[list],
-        max_counts: int | None = None,
-    ) -> t.Tuple[dict, dict]:
->>>>>>> 2bdf3285
         metadata_prompt_masks_dict, metadata_dict = self.process_user_metadata(
             assay, suspension_type, prompt_metadata_dict, total_mrna_umis
         )
@@ -356,11 +342,7 @@
         query_gene_ids: list[str],
         perturb_gene_ids: list[str] | None,
         perturb_gene_values: np.ndarray | None = None,
-<<<<<<< HEAD
     ) -> t.Tuple[dict, dict, sc.AnnData, dict]:
-=======
-    ) -> t.Tuple[dict, dict]:
->>>>>>> 2bdf3285
         """
 
         .. note::
