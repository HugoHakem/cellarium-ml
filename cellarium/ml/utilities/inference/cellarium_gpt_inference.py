--- conflicted
+++ resolved
@@ -5,37 +5,20 @@
 
 import logging
 import typing as t
+import warnings
 
 import numpy as np
 import pandas as pd
 import scanpy as sc
 import torch
 from scanpy import AnnData
-<<<<<<< HEAD
-from tqdm.notebook import tqdm
+from tqdm.auto import tqdm
+from functools import cached_property
+from more_itertools import chunked
 
 from cellarium.ml import CellariumModule, CellariumPipeline
 from cellarium.ml.models.cellarium_gpt import PredictTokenizer
 from cellarium.ml.utilities.inference.gene_network_analysis import load_gene_info_table
-=======
-from tqdm.auto import tqdm
-from functools import cached_property
-from more_itertools import chunked
-
-from cellarium.ml import CellariumModule, CellariumPipeline
-from cellarium.ml.models.cellarium_gpt import PredictTokenizer
-
-import matplotlib.pyplot as plt
-import plotly.express as px
-import plotly.graph_objects as go
-import colorcet as cc
-
-from scipy.stats import linregress
-from scipy.linalg import eigh
-
-import typing as t
-
->>>>>>> d606c6a9
 
 logger = logging.getLogger(__name__)
 logger.setLevel(logging.DEBUG)  # Set the logging level
@@ -52,6 +35,23 @@
 
 # To suppress the stupid AnnData warning ...
 warnings.filterwarnings("ignore", category=UserWarning, message="Transforming to str index.")
+
+
+def load_gene_info_table(gene_info_tsv_path: str, included_gene_ids: list[str]) -> t.Tuple[pd.DataFrame, dict, dict]:
+    gene_info_df = pd.read_csv(gene_info_tsv_path, sep="\t")
+
+    gene_symbol_to_gene_id_map = dict()
+    for gene_symbol, gene_id in zip(gene_info_df['Gene Symbol'], gene_info_df['ENSEMBL Gene ID']):
+        if gene_symbol != float('nan'):
+            gene_symbol_to_gene_id_map[gene_symbol] = gene_id
+
+    gene_id_to_gene_symbol_map = {
+        gene_id: gene_symbol for gene_symbol, gene_id in gene_symbol_to_gene_id_map.items()}
+    for gene_id in included_gene_ids:
+        if gene_id not in gene_id_to_gene_symbol_map:
+            gene_id_to_gene_symbol_map[gene_id] = gene_id
+
+    return gene_info_df, gene_symbol_to_gene_id_map, gene_id_to_gene_symbol_map
 
 
 class CellariumGPTInferenceContext:
@@ -76,15 +76,6 @@
     }
 
     def __init__(
-<<<<<<< HEAD
-        self,
-        cellarium_gpt_ckpt_path: str,
-        ref_adata_path: str,
-        gene_info_tsv_path: str,
-        device: torch.device,
-        attention_backend: str = "mem_efficient",
-    ):
-=======
             self,
             cellarium_gpt_ckpt_path: str,
             ref_adata_path: str,
@@ -96,7 +87,6 @@
         # for logging
         self.verbose = verbose
 
->>>>>>> d606c6a9
         # load an anndata extract as reference
         self._adata = sc.read_h5ad(ref_adata_path)
 
@@ -130,14 +120,6 @@
         # rewire the pipeline with a PredictTokenizer
         self.predict_tokenizer = self._instantiate_predict_tokenizer()
 
-<<<<<<< HEAD
-        self.gpt_pipeline.pipeline = CellariumPipeline(
-            [
-                self.predict_tokenizer,
-                self.gpt_pipeline.model,
-            ]
-        )
-=======
         self.gpt_pipeline.pipeline = CellariumPipeline([
             self.predict_tokenizer,
             self.gpt_pipeline.model,
@@ -146,7 +128,6 @@
     def log(self, message: str):
         if self.verbose:
             logger.info(message)
->>>>>>> d606c6a9
 
     def _instantiate_predict_tokenizer(self) -> PredictTokenizer:
         return PredictTokenizer(
@@ -303,15 +284,11 @@
         context_indices["query_genes"] = np.arange(n_prompt_vars, n_query_vars + n_prompt_vars).tolist()
         offset = 0
         for metadata_key in self.metadata_ontology_infos.keys():
-<<<<<<< HEAD
-            context_indices[f"query_{metadata_key}"] = n_query_vars + n_prompt_vars + offset
-=======
             if metadata_prompt_masks_dict[metadata_key]:  # prompted
                 prefix = "prompt"
             else:
                 prefix = "query"
             context_indices[f'{prefix}_{metadata_key}'] = n_query_vars + n_prompt_vars + offset
->>>>>>> d606c6a9
             offset += 1
 
         # return gene_tokens_dict, metadata_tokens_dict
@@ -330,7 +307,7 @@
         suspension_type: str,
         prompt_metadata_dict: dict,
         total_mrna_umis: int,
-        query_gene_ids: list[list],
+        query_gene_ids: list[str],
         max_counts: int | None = None
     ) -> t.Tuple[dict, dict]:
         
@@ -363,13 +340,9 @@
         total_mrna_umis: int,
         query_gene_ids: list[str],
         perturb_gene_ids: list[str] | None,
-<<<<<<< HEAD
-    ) -> t.Tuple[dict, dict, sc.AnnData, dict]:
-=======
         perturb_gene_values: np.ndarray | None = None,
     ) -> t.Tuple[dict, dict]:
         
->>>>>>> d606c6a9
         """
 
         .. note::
@@ -484,51 +457,6 @@
         
         return metadata_prompt_masks_dict, metadata_dict
 
-<<<<<<< HEAD
-        if perturb_gene_ids is None:
-            n_cells = 1
-        else:
-            n_cells = len(perturb_gene_ids) + 1
-
-        # Generate a placeholder AnnData. There is always only gene at the prompt, which will
-        # be replaced with the gene to be perturbed. If no perturbation is required, the gene
-        # will be set to the first gene in the gene ID dictionary.
-        obs_df = pd.DataFrame({key: [value] * n_cells for key, value in metadata_dict.items()})
-        var_df = pd.DataFrame(index=[self.model_var_names[0]])
-        pert_adata = sc.AnnData(X=np.zeros((n_cells, 1)), obs=obs_df, var=var_df)
-
-        # Tokenize
-        tokens_dict, context_indices = self.generate_tokens_from_adata(
-            adata=pert_adata,
-            obs_index=None,
-            query_var_names=query_gene_ids,
-            metadata_prompt_masks_dict=metadata_prompt_masks_dict,
-        )
-
-        # The first cell is control unperturbed,
-        # so we will ensure that the first gene is marked as queried (not perturbed)
-        tokens_dict["prompt_mask_nc"][0, 0] = False
-        tokens_dict["gene_tokens_nc"]["gene_value"][0, context_indices["prompt_genes"], 1] = 1  # Queried
-
-        # In subsequent cells, prompt genes are set to 0 sequentially
-        if perturb_gene_ids is not None:
-            assert all(gene_id in self.var_name_to_index_map for gene_id in perturb_gene_ids)
-            tokens_dict["gene_tokens_nc"]["gene_id"] = tokens_dict["gene_tokens_nc"]["gene_id"].clone()
-            tokens_dict["gene_tokens_nc"]["gene_id"][1:, 0] = torch.tensor(
-                [self.var_name_to_index_map[var_name] for var_name in perturb_gene_ids]
-            )
-
-        return tokens_dict, context_indices, pert_adata, metadata_prompt_masks_dict
-
-    def get_marginal_mean_std(
-        self,
-        adata: sc.AnnData,
-        query_var_names: list[str],
-        query_total_mrna_umis: float | None = None,
-        prompt_gene_values_g: torch.Tensor | None = None,
-        metadata_prompt_masks_dict: dict[str, bool] | None = None,
-    ) -> t.Tuple[torch.Tensor, torch.Tensor]:
-=======
 
     def get_marginal_mean_std(
             self,
@@ -543,7 +471,6 @@
           For most applications, please consider using the other methods provided in this class.
         """
     
->>>>>>> d606c6a9
         assert len(adata) == 1, "Only a single cell is allowed"
 
         if metadata_prompt_masks_dict is None:
@@ -596,19 +523,6 @@
 
         return gene_marginal_means_q, gene_marginal_std_q
 
-<<<<<<< HEAD
-    def get_marginal_mean_std_from_tokens(
-        self,
-        tokens_dict: dict,
-        context_indices: dict,
-        use_logsumexp: bool = True,
-        max_counts: int | None = None,
-        verbose: bool = False,
-    ) -> t.Tuple[torch.Tensor, torch.Tensor]:
-        # convert to cuda
-        if verbose:
-            logger.info("Transferring the tokens to the device ...")
-=======
 
     def get_gene_value_logits_from_tokens(
             self,
@@ -616,18 +530,10 @@
             context_indices: dict,
             max_counts: int | None = None
         ) -> torch.Tensor:
->>>>>>> d606c6a9
 
         # convert to cuda
         tokens_dict = self.gpt_pipeline.transfer_batch_to_device(tokens_dict, self.device, 0)
-<<<<<<< HEAD
-
-        if verbose:
-            logger.info("Done.")
-
-=======
-        
->>>>>>> d606c6a9
+        
         # get model predictions
         logits_dict = self.gpt_pipeline.model.predict(
             gene_tokens_nc=tokens_dict["gene_tokens_nc"],
@@ -637,22 +543,6 @@
         )
 
         # note: we use `q` to denote query genes
-<<<<<<< HEAD
-        if verbose:
-            logger.info("Calculating marginal mean and std ...")
-
-        if verbose:
-            logger.info("Obtaining gene logits ...")
-
-        query_gene_indices = torch.tensor(context_indices["query_genes"], device=self.device, dtype=torch.int64)
-
-        if max_counts is None:
-            gene_logits_nqk = logits_dict["gene_value"][:, query_gene_indices, :]
-            max_counts = gene_logits_nqk.shape[-1]
-        else:
-            assert max_counts > 0
-            gene_logits_nqk = logits_dict["gene_value"][:, query_gene_indices, :max_counts]
-=======
         query_gene_indices = torch.tensor(context_indices['query_genes'], device=self.device, dtype=torch.int64)
         gene_logits_nqk = logits_dict['gene_value'][:, query_gene_indices, :]
         
@@ -662,7 +552,6 @@
             assert max_counts > 0
         gene_logits_nqk = gene_logits_nqk[:, :, :max_counts]  # truncate to max_counts
         gene_logits_nqk = gene_logits_nqk - torch.logsumexp(gene_logits_nqk, dim=-1, keepdim=True)  # renormalize
->>>>>>> d606c6a9
 
         return gene_logits_nqk
      
@@ -703,7 +592,7 @@
             gene_mom_1_nq = (gene_probs_nqk * counts_1_k[None, None, :]).sum(dim=-1)
             gene_mom_2_nq = (gene_probs_nqk * counts_2_k[None, None, :]).sum(dim=-1)
             gene_marginal_means_nq = gene_mom_1_nq
-            gene_marginal_std_nq = torch.clamp(gene_mom_2_nq - gene_mom_1_nq.pow(2), 0.0).sqrt()
+            gene_marginal_std_nq = torch.clamp(gene_mom_2_nq - gene_mom_1_nq.pow(2), 0.).sqrt()
 
         return gene_marginal_means_nq, gene_marginal_std_nq
 
@@ -743,8 +632,6 @@
             verbose=verbose,
         )
 
-<<<<<<< HEAD
-=======
 
     def predict_gene_expression_range_for_metadata(
         self,
@@ -918,7 +805,6 @@
         }
     
 
->>>>>>> d606c6a9
     def predict_metadata_chunked(self, adata: sc.AnnData, chunk_size: int = 128) -> dict[str, np.ndarray]:
         metadata_prediction_chunks_dict = []
         for i in tqdm(range(0, len(adata), chunk_size)):
@@ -1036,15 +922,7 @@
         else:
             raise ValueError
 
-<<<<<<< HEAD
-        def yield_chunks(lst, n):
-            for i in range(0, len(lst), n):
-                yield lst[i : i + n]
-
-        query_var_names_chunks = list(yield_chunks(query_gene_ids, query_chunk_size))
-=======
         query_var_names_chunks = list(chunked(query_gene_ids, query_chunk_size))
->>>>>>> d606c6a9
         jacobian_chunks = []
 
         print("Calculating the Jacobian ...")
@@ -1071,19 +949,6 @@
         jacobian_qp = torch.cat(jacobian_chunks, dim=0)
 
         return {
-<<<<<<< HEAD
-            "adata_obs": adata_meta.obs,
-            "jacobian_point": jacobian_point,
-            "query_var_names": query_gene_ids,
-            "prompt_var_names": prompt_gene_ids,
-            "jacobian_qp": jacobian_qp,
-            "adata_meta_gene_values_p": np.asarray(adata_meta.layers["original"]).flatten(),
-            "prompt_marginal_mean_p": prompt_marginal_mean_p,
-            "prompt_marginal_std_p": prompt_marginal_std_p,
-            "query_marginal_mean_q": query_marginal_mean_q,
-            "query_marginal_std_q": query_marginal_std_q,
-        }
-=======
             'adata_obs': adata_meta.obs,
             'jacobian_point': jacobian_point,
             'query_var_names': query_gene_ids,
@@ -1094,597 +959,4 @@
             'prompt_marginal_std_p': prompt_marginal_std_p,
             'query_marginal_mean_q': query_marginal_mean_q,
             'query_marginal_std_q': query_marginal_std_q,
-        }
-
-
-def quantile_normalize_select(
-        x: np.ndarray,
-        y: np.ndarray,
-        n_bins: int,
-        top_k: int,
-        min_x: int | None = None,
-        max_x: int | None = None):
-    """
-    Filter, normalize, and select top_k elements.
-    
-    Parameters:
-    -----------
-    x : np.ndarray
-        1D numpy array of covariate values.
-    y : np.ndarray
-        1D numpy array of response values.
-    n_bins : int
-        Number of bins to subdivide the range [min_x, max_x].
-    top_k : int
-        Number of top largest normalized y values to select.
-    min_x : float
-        Minimum x value (x must be > min_x).
-    max_x : float
-        Maximum x value (x must be < max_x).
-
-    Returns:
-    --------
-    selected_indices : np.ndarray
-        Indices in the original arrays corresponding to the top_k selected values.
-    top_normalized_y : np.ndarray
-        The normalized y values corresponding to these selected indices.
-    """
-    
-    # Create bin edges (n_bins bins from min_x to max_x).
-    bin_edges = np.linspace(np.min(x), np.max(x), n_bins + 1)
-
-    # Assign each x_valid to a bin.
-    # np.digitize returns bin indices in 1..n_bins, so subtract 1 to have 0-indexed bins.
-    bin_indices = np.digitize(x, bin_edges) - 1
-
-    # Prepare an array for the normalized y values.
-    y_normalized = np.empty_like(y, dtype=float)
-
-    # Process each bin separately.
-    for i in range(n_bins):
-        # Find indices in x_valid that fall in bin i.
-        in_bin = np.where(bin_indices == i)[0]
-        if in_bin.size > 0:
-            # Compute the mean of y values in this bin.
-            bin_mean = np.mean(y[in_bin])
-            # Avoid division by zero (if bin_mean happens to be zero, leave values unchanged).
-            if bin_mean == 0:
-                y_normalized[in_bin] = y[in_bin]
-            else:
-                y_normalized[in_bin] = y[in_bin] / bin_mean
-
-    if min_x is None:
-        min_x = np.min(x)
-    if max_x is None:
-        max_x = np.max(x)
-
-    _y_normalized = y_normalized.copy()
-    _y_normalized[x < min_x] = -np.inf
-    _y_normalized[x > max_x] = -np.inf
-
-    sorted_idx = np.argsort(_y_normalized)[::-1]
-    top_k = min(top_k, np.sum(_y_normalized > -np.inf))
-    top_idx = sorted_idx[:top_k]
-
-    return top_idx, y_normalized
-
-
-class GeneNetworkAnalysisBase:
-    def __init__(
-            self,
-            adata_obs: pd.DataFrame,
-            gene_info_tsv_path: str,
-            query_var_names: list[str],
-            prompt_var_names: list[str],
-            response_qp: np.ndarray,
-            prompt_marginal_mean_p: np.ndarray,
-            prompt_marginal_std_p: np.ndarray,
-            query_marginal_mean_q: np.ndarray,
-            query_marginal_std_q: np.ndarray,
-            verbose: bool = True):
-        
-        self.verbose = verbose
-
-        n_query_vars = len(query_var_names)
-        n_prompt_vars = len(prompt_var_names)
-
-        assert response_qp.shape == (n_query_vars, n_prompt_vars)
-        assert prompt_marginal_mean_p.shape == (n_prompt_vars,)
-        assert prompt_marginal_std_p.shape == (n_prompt_vars,)
-        assert query_marginal_mean_q.shape == (n_query_vars,)
-        assert query_marginal_std_q.shape == (n_query_vars,)
-
-        self.adata_obs = adata_obs
-        self.query_var_names = query_var_names
-        self.prompt_var_names = prompt_var_names
-        self.response_qp = response_qp
-        self.prompt_marginal_mean_p = prompt_marginal_mean_p
-        self.prompt_marginal_std_p = prompt_marginal_std_p
-        self.query_marginal_mean_q = query_marginal_mean_q
-        self.query_marginal_std_q = query_marginal_std_q
-
-        self.gene_info_df, self.gene_symbol_to_gene_id_map, self.gene_id_to_gene_symbol_map = \
-            load_gene_info_table(gene_info_tsv_path, query_var_names + prompt_var_names)
-
-        self.processed = False
-
-    @property
-    def cell_type(self) -> str:
-        return self.adata_obs['cell_type'].values[0]
-    
-    @property
-    def tissue(self) -> str:
-        return self.adata_obs['tissue'].values[0]
-
-    @property
-    def disease(self) -> str:
-        return self.adata_obs['disease'].values[0]
-
-    @property
-    def development_stage(self) -> str:
-        return self.adata_obs['development_stage'].values[0]
-
-    @property
-    def sex(self) -> str:
-        return self.adata_obs['sex'].values[0]
-
-    @property
-    def total_mrna_umis(self) -> float:
-        return self.adata_obs['total_mrna_umis'].values[0]
-
-    @property
-    def query_gene_symbols(self) -> list[str]:
-        return [self.gene_id_to_gene_symbol_map[gene_id] for gene_id in self.query_var_names]
-    
-    @property
-    def prompt_gene_symbols(self) -> list[str]:
-        return [self.gene_id_to_gene_symbol_map[gene_id] for gene_id in self.prompt_var_names]
-    
-    @cached_property
-    def query_gene_id_to_idx_map(self) -> dict[str, int]:
-        assert self.processed, "Must process before accessing"
-        return {gene_id: idx for idx, gene_id in enumerate(self.query_var_names)}
-    
-    @cached_property
-    def prompt_gene_id_to_idx_map(self) -> dict[str, int]:
-        assert self.processed, "Must process before accessing"
-        return {gene_id: idx for idx, gene_id in enumerate(self.prompt_var_names)}
-
-    def __str__(self) -> str:
-        return (
-            f"GeneNetworkAnalysisBase({self.cell_type}, {self.tissue}, {self.disease}, {self.development_stage}, "
-            f"n_umi={self.total_mrna_umis:.2f})"
-        )
-
-    __repr__ = __str__
-
-    def process(
-            self,
-            response_normalization_strategy: t.Literal["mean", "std", "none"] = "mean",
-            feature_normalization_strategy: t.Literal["l2", "z_score", "none"] = "z_score",
-            min_prompt_gene_tpm: float = 0.,
-            min_query_gene_tpm: float = 0.,
-            query_response_amp_min_pct: float | None = None,
-            feature_max_value: float | None = None,
-            norm_pseudo_count: float = 1e-3,
-            query_hv_top_k: int | None = None,
-            query_hv_n_bins: int | None = 50,
-            query_hv_min_x: float | None = 1e-2,
-            query_hv_max_x: float | None = np.inf,
-            eps: float = 1e-8,
-            z_trans_func: t.Callable[[np.ndarray], np.ndarray] | None = None,
-        ) -> None:
-
-        assert not self.processed, "Already processed -- please create a new instance"
-        if response_normalization_strategy == "mean":
-            z_p = self.prompt_marginal_mean_p
-            z_q = self.query_marginal_mean_q
-        elif response_normalization_strategy == "std":
-            z_p = self.prompt_marginal_std_p
-            z_q = self.query_marginal_std_q
-        elif response_normalization_strategy == "none":
-            z_p = np.ones_like(self.prompt_marginal_mean_p)
-            z_q = np.ones_like(self.query_marginal_mean_q)
-        else:
-            raise ValueError("Invalid Jacobian normalization strategy")
-
-        # linear proportional activation
-        self.z_qp = self.response_qp * (z_p[None, :] + norm_pseudo_count) / (z_q[:, None] + norm_pseudo_count)
-
-        if self.verbose:
-            logger.info(f"Maximum value of z_qp: {np.max(self.z_qp):.3f}")
-            logger.info(f"Minimum value of z_qp: {np.min(self.z_qp):.3f}")
-
-        self.mask_q = (1e6 * self.query_marginal_mean_q / self.total_mrna_umis) >= min_query_gene_tpm
-        self.mask_p = (1e6 * self.prompt_marginal_mean_p / self.total_mrna_umis) >= min_prompt_gene_tpm
-
-        logger.info(f"Number of query genes after TPM filtering: {np.sum(self.mask_q)} / {len(self.mask_q)}")
-        logger.info(f"Number of prompt genes after TPM filtering: {np.sum(self.mask_p)} / {len(self.mask_p)}")
-        
-        if query_response_amp_min_pct is not None:
-            z_norm_q = np.linalg.norm(self.z_qp, axis=-1)
-            z_norm_thresh = np.percentile(z_norm_q, query_response_amp_min_pct)
-            self.mask_q = self.mask_q & (z_norm_q >= z_norm_thresh)
-            logger.info(f"Number of query genes after z-norm filtering: {np.sum(self.mask_q)} / {len(self.mask_q)}")
-        
-        if query_hv_top_k is not None:
-            assert query_hv_n_bins is not None
-            assert query_hv_min_x is not None
-            assert query_hv_max_x is not None
-            top_idx, _ = quantile_normalize_select(
-                x=np.log1p(self.query_marginal_mean_q),
-                y=np.std(self.z_qp, axis=1),
-                n_bins=query_hv_n_bins,
-                top_k=query_hv_top_k,
-                min_x=query_hv_min_x,
-                max_x=query_hv_max_x)
-            hv_mask_q = np.zeros_like(self.mask_q, dtype=bool)
-            hv_mask_q[top_idx] = True
-            self.mask_q = self.mask_q & hv_mask_q
-            logger.info(f"Number of query genes after highly-variable filtering: {np.sum(self.mask_q)} / {len(self.mask_q)}")
-
-        # apply the mask to everything else
-        self.prompt_var_names = [self.prompt_var_names[i] for i in range(len(self.prompt_var_names)) if self.mask_p[i]]
-        self.prompt_marginal_mean_p = self.prompt_marginal_mean_p[self.mask_p]
-        self.prompt_marginal_std_p = self.prompt_marginal_std_p[self.mask_p]
-
-        self.query_var_names = [self.query_var_names[i] for i in range(len(self.query_var_names)) if self.mask_q[i]]
-        self.query_marginal_mean_q = self.query_marginal_mean_q[self.mask_q]
-        self.query_marginal_std_q = self.query_marginal_std_q[self.mask_q]
-
-        # apply the mask to z_qp
-        self.z_qp = self.z_qp[self.mask_q, :][:, self.mask_p]
-
-        # clip and transform features
-        self.z_qp[np.isnan(self.z_qp)] = 0.
-        self.z_qp[np.isinf(self.z_qp)] = 0.
-
-        if feature_max_value is not None:
-            assert feature_max_value > 0
-            self.z_qp = np.clip(self.z_qp, -feature_max_value, feature_max_value)
-
-        if z_trans_func is not None:
-            self.z_qp = z_trans_func(self.z_qp)
-
-        if feature_normalization_strategy == "z_score":
-            # z-score each query gene separately in response to prompt genes
-            self.z_qp = (self.z_qp - np.mean(self.z_qp, axis=0, keepdims=True)) / (
-                eps + np.std(self.z_qp, axis=0, keepdims=True))
-        elif feature_normalization_strategy == "l2":
-            # l2-normalize query genes separately for each prompt gene
-            self.z_qp = self.z_qp / (eps + np.linalg.norm(self.z_qp, axis=0, keepdims=True))
-        elif feature_normalization_strategy == "none":
-            pass
-        else:
-            raise ValueError("Invalid feature normalization strategy")
-
-        self.processed = True
-
-        # adj
-        self.a_pp = None
-        
-        # leiden
-        self.leiden_membership = None
-        
-        # spectral analysis
-        self.eigs = None
-        self.spectral_dim = None
-
-
-    def compute_adjacency_matrix(
-            self,
-            adjacency_strategy: str = t.Literal[
-                "shifted_correlation", "unsigned_correlation", "positive_correlation", "binary"],
-            n_neighbors: int | None = 50,
-            self_loop: bool = False,
-            **kwargs) -> None:
-
-        n_query_genes = self.z_qp.shape[0]
-        rho_pp = self.z_qp.T @ self.z_qp / n_query_genes
-
-        if adjacency_strategy == "shifted_correlation":
-            assert "beta" in kwargs, "Must provide beta for shifted correlation"
-            beta = kwargs["beta"]
-            a_pp = np.power(0.5 * (1 + rho_pp), beta)
-        elif adjacency_strategy == "unsigned_correlation":
-            assert "beta" in kwargs, "Must provide beta for unsigned correlation"
-            beta = kwargs["beta"]
-            a_pp = np.power(np.abs(rho_pp), beta)
-        elif adjacency_strategy == "positive_correlation":
-            assert "beta" in kwargs, "Must provide beta for positive correlation"
-            beta = kwargs["beta"]
-            a_pp = np.power(np.maximum(0, rho_pp), beta)
-        elif adjacency_strategy == "positive_correlation_binary":
-            assert n_neighbors is None, "n_neighbors must be None for binary adjacency"
-            assert "tau" in kwargs, "Must provide correlation threshold for binary adjacency"
-            tau = kwargs["tau"]
-            a_pp = (np.maximum(0, rho_pp) > tau).astype(float)
-        else:
-            raise ValueError("Invalid adjacency strategy")
-
-        assert np.isclose(a_pp, a_pp.T).all(), "Adjacency matrix must be symmetric -- something is wrong!"
-
-        if n_neighbors is not None:
-            assert n_neighbors > 0, "n_neighbors must be positive"
-            t_pp = np.argsort(a_pp, axis=-1)[:, -n_neighbors:]  # take the top n_neighbors
-
-            # make a mask for the top n_neighbors
-            _a_pp = np.zeros_like(a_pp)
-            for p in range(a_pp.shape[0]):
-                _a_pp[p, t_pp[p]] = a_pp[p, t_pp[p]]
-                _a_pp[t_pp[p], p] = a_pp[t_pp[p], p]
-        else:
-            _a_pp = a_pp
-        a_pp = _a_pp
-        
-        if not self_loop:
-            np.fill_diagonal(a_pp, 0)
-
-        self.a_pp = a_pp
-
-    def _compute_igraph_from_adjacency(self, directed: bool = False) -> ig.Graph:
-        assert self.a_pp is not None, "Must compute adjacency matrix first"
-        sources, targets = self.a_pp.nonzero()
-        weights = self.a_pp[sources, targets]
-        g = ig.Graph(directed=directed)
-        g.add_vertices(self.a_pp.shape[0])  # this adds adjacency.shape[0] vertices
-        g.add_edges(list(zip(sources, targets)))
-        g.es["weight"] = weights
-        return g
-
-    def compute_leiden_communites(
-            self,
-            resolution: float = 3.0,
-            min_community_size: int = 2,
-        ):
-
-        g = self._compute_igraph_from_adjacency()
-        
-        leiden_partition = leidenalg.find_partition(
-            g, leidenalg.RBConfigurationVertexPartition, resolution_parameter=resolution)
-        
-        self.leiden_membership = np.array(leiden_partition.membership)
-        
-        # remove small communities
-        n_leiden = len(np.unique(self.leiden_membership))
-        sizes = np.array([np.sum(self.leiden_membership == i) for i in range(n_leiden)])
-        for i_leiden in range(n_leiden):
-            if sizes[i_leiden] < min_community_size:
-                self.leiden_membership[self.leiden_membership == i_leiden] = -1
-    
-    def compute_spectral_dimension(
-            self,
-            offset: int = 2,
-            n_lambda_for_estimation: int = 5) -> float:
-        assert self.a_pp is not None, "Must compute adjacency matrix first"
-        
-        # calculate normalized laplacian and its eigenvalues
-        norm_p = 1. / (1e-9 + np.sqrt(self.a_pp.sum(0)))
-        lap_pp = np.eye(self.a_pp.shape[0]) - norm_p[:, None] * norm_p[None, :] * self.a_pp
-        eigs = eigh(lap_pp.astype(np.float64), eigvals_only=True)
-        eigs[0] = 0
-        eigs = np.clip(eigs, 0, np.inf)  # roundoff error guardrail
-        self.eigs = eigs
-
-        n_lambda = np.cumsum(eigs)
-        n_lambda = n_lambda / n_lambda[-1]
-        first_nonzero = np.where(eigs > 0)[0][0] + offset
-        xx = np.log(eigs[first_nonzero:first_nonzero + n_lambda_for_estimation])
-        yy = np.log(n_lambda[first_nonzero:first_nonzero + n_lambda_for_estimation])
-
-        lin = linregress(xx, yy)
-        slope, intercept = lin.slope, lin.intercept
- 
-        # save a few thigs for later
-        self.spectral_dim = 2 * linregress(xx, yy).slope
-        self.eigs = eigs
-        self.n_lambda = n_lambda
-        self.log_eigs_asymptotic = xx
-        self.log_n_lambda_asymptotic = yy
-        self.spectral_dim_slope = slope
-        self.spectral_dim_intercept = intercept
-
-    def make_mde_embedding(
-            self,
-            n_neighbors: int = 7,
-            repulsive_fraction: int = 5,
-            attractive_penalty: pymde.functions.function.Function = pymde.penalties.Log1p,
-            repulsive_penalty: pymde.functions.function.Function = pymde.penalties.InvPower,
-            device: torch.device = torch.device("cpu"),
-            max_iter: int = 500,
-            verbose: bool = True,
-            **kwargs
-        ):
-        
-        mde = pymde.preserve_neighbors(
-            self.z_qp.T,  # we are embedding the prompts (perturbations)
-            device=device,
-            verbose=verbose,
-            n_neighbors=n_neighbors,
-            repulsive_fraction=repulsive_fraction,
-            attractive_penalty=attractive_penalty,
-            repulsive_penalty=repulsive_penalty,
-            **kwargs)
-
-        self.embedding_p2 = mde.embed(verbose=verbose, max_iter=max_iter).cpu().numpy()
-
-    def plot_mde_embedding(
-            self,
-            marker_size: int = 2,
-            highlight_marker_size: int = 4,
-            width: int = 800,
-            height: int = 800,
-            highlight_gene_sets: dict[str, t.Tuple[list[str], list[str], str]] | None = None,
-        ) -> go.Figure:
-
-        assert self.embedding_p2 is not None, "Must compute MDE embedding first"
-        assert self.leiden_membership is not None, "Must compute Leiden communities first"
-
-        plot_title = f"""{self.cell_type}<br>{self.tissue}<br>{self.disease}"""
-        
-        # Create a color map for the memberships
-        memberships_p = self.leiden_membership
-        unique_memberships = np.unique(memberships_p)
-
-        # Create the color map with string keys
-        colormap = {str(label): cc.glasbey[i % len(cc.glasbey)] for i, label in enumerate(unique_memberships)}
-
-        # Create a DataFrame for Plotly
-        df = pd.DataFrame({
-            'x': self.embedding_p2[:, 0],
-            'y': self.embedding_p2[:, 1],
-            'label': self.prompt_gene_symbols,
-            'membership': memberships_p.astype(str)  # Convert to string
-        })
-
-        # Create the scatter plot
-        fig = px.scatter(
-            df,
-            x='x',
-            y='y',
-            hover_name='label',
-            title=plot_title,
-            color='membership',
-            color_discrete_map=colormap
-        )
-
-        # Update marker size
-        fig.update_traces(marker=dict(size=marker_size))  # Adjust the size as needed
-
-        if highlight_gene_sets is not None:
-            for gene_set_name, (gene_ids, gene_symbols, color) in highlight_gene_sets.items():
-                prompt_gene_indices = [self.prompt_gene_id_to_idx_map[gene_id] for gene_id in gene_ids]
-
-                # show a scatter plot and color the markers in red
-                fig.add_scatter(
-                    x=self.embedding_p2[prompt_gene_indices, 0],
-                    y=self.embedding_p2[prompt_gene_indices, 1],
-                    mode='markers',
-                    marker=dict(color=color, size=highlight_marker_size),
-                    text=gene_symbols,
-                    showlegend=True,
-                    name=gene_set_name
-                )
-
-        # Update layout to decrease the width of the plot
-        fig.update_layout(
-            width=width,  # Adjust the width as needed
-            height=height,
-            plot_bgcolor='white',
-            xaxis=dict(
-                showgrid=False,
-                showticklabels=False,
-                title='MDE_1'
-            ),
-            yaxis=dict(
-                showgrid=False,
-                showticklabels=False,
-                title='MDE_2'
-            )
-        )
-
-        return fig
-
-    def plot_spectral_dimension(self, ax: plt.Axes) -> None:
-        assert self.eigs is not None, "Must compute spectral dimension first"
-        ax.scatter(self.log_eigs_asymptotic, self.log_n_lambda_asymptotic)
-        ax.plot(
-            self.log_eigs_asymptotic,
-            self.spectral_dim_slope * self.log_eigs_asymptotic + self.spectral_dim_intercept,
-            color='red',
-            label=f"$d_S$ = {self.spectral_dim:.2f}")
-        ax.set_xlabel("ln $\lambda$")
-        ax.set_ylabel("ln N($\lambda$)")
-        ax.set_title(self.cell_type)
-        ax.legend()
-
-
-class JacobianContext(GeneNetworkAnalysisBase):
-    def __init__(
-            self,
-            adata_obs: pd.DataFrame,
-            gene_info_tsv_path: str,
-            jacobian_point: str,
-            query_var_names: list[str],
-            prompt_var_names: list[str],
-            jacobian_qp: np.ndarray,
-            prompt_empirical_mean_p: np.ndarray,
-            query_empirical_mean_q: np.ndarray,
-            prompt_marginal_mean_p: np.ndarray,
-            prompt_marginal_std_p: np.ndarray,
-            query_marginal_mean_q: np.ndarray,
-            query_marginal_std_q: np.ndarray,
-            verbose: bool = True):
-
-        super().__init__(
-            adata_obs=adata_obs,
-            gene_info_tsv_path=gene_info_tsv_path,
-            query_var_names=query_var_names,
-            prompt_var_names=prompt_var_names,
-            response_qp=jacobian_qp,
-            prompt_marginal_mean_p=prompt_marginal_mean_p,
-            prompt_marginal_std_p=prompt_marginal_std_p,
-            query_marginal_mean_q=query_marginal_mean_q,
-            query_marginal_std_q=query_marginal_std_q,
-            verbose=verbose)
-        
-        n_query_vars = len(query_var_names)
-        n_prompt_vars = len(prompt_var_names)
-
-        assert prompt_empirical_mean_p.shape == (n_prompt_vars,)
-        assert query_empirical_mean_q.shape == (n_query_vars,)
-
-        self.jacobian_point = jacobian_point
-        self.prompt_empirical_mean_p = prompt_empirical_mean_p
-        self.query_empirical_mean_q = query_empirical_mean_q
-    
-    @staticmethod
-    def from_old_jacobian_pt_dump(
-            jacobian_pt_path: str,
-            adata_path: str,
-            gene_info_tsv_path: str) -> 'JacobianContext':
-        
-        # suppres FutureWarning in a context manager
-        with warnings.catch_warnings():
-            warnings.simplefilter(action='ignore', category=FutureWarning)
-            adata = sc.read_h5ad(adata_path)
-            old_jac_dict = torch.load(jacobian_pt_path)
-
-        # make a metacell
-        X_meta_g = np.asarray(adata.X.sum(0))
-
-        # set total mrna umis to the mean of the dataset
-        target_total_mrna_umis = adata.obs['total_mrna_umis'].mean()
-        X_meta_g = X_meta_g * target_total_mrna_umis / X_meta_g.sum()
-
-        # make a metacell anndata
-        adata_meta = adata[0, :].copy()
-        adata_meta.X = X_meta_g
-        adata_meta.obs['total_mrna_umis'] = [target_total_mrna_umis]
-
-        prompt_empirical_mean_p = adata_meta[0, old_jac_dict['prompt_var_names']].X.flatten()
-        query_empirical_mean_q = adata_meta[0, old_jac_dict['query_var_names']].X.flatten()
-
-        return JacobianContext(
-            adata_obs=adata_meta.obs,
-            gene_info_tsv_path=gene_info_tsv_path,
-            jacobian_point=old_jac_dict['jacobian_point'],
-            query_var_names=old_jac_dict['query_var_names'],
-            prompt_var_names=old_jac_dict['prompt_var_names'],
-            jacobian_qp=old_jac_dict['jacobian_qg'].cpu().numpy(),
-            prompt_empirical_mean_p=prompt_empirical_mean_p,
-            query_empirical_mean_q=query_empirical_mean_q,
-            prompt_marginal_mean_p=old_jac_dict['prompt_marginal_dict']['gene_marginal_means_q'].cpu().numpy(),
-            prompt_marginal_std_p=old_jac_dict['prompt_marginal_dict']['gene_marginal_std_q'].cpu().numpy(),
-            query_marginal_mean_q=old_jac_dict['query_marginal_dict']['gene_marginal_means_q'].cpu().numpy(),
-            query_marginal_std_q=old_jac_dict['query_marginal_dict']['gene_marginal_std_q'].cpu().numpy(),
-        )
-
-    def __str__(self) -> str:
-        return (
-            f"JacobianContext({self.cell_type}, {self.tissue}, {self.disease}, {self.development_stage}, "
-            f"n_umi={self.total_mrna_umis:.2f})"
-        )
-
-    __repr__ = __str__
->>>>>>> d606c6a9
+        }