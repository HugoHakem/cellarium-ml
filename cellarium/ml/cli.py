# Copyright Contributors to the Cellarium project.
# SPDX-License-Identifier: BSD-3-Clause

"""
Command line interface for Cellarium ML.
"""

import copy
import sys
import warnings
from collections.abc import Callable
from dataclasses import dataclass
from functools import cache
from operator import attrgetter,itemgetter
from typing import Any

import numpy as np
import torch
import yaml
from jsonargparse import Namespace, class_from_function
from jsonargparse._loaders_dumpers import DefaultLoader
from jsonargparse._util import import_object
from lightning.pytorch.cli import ArgsType, LightningArgumentParser, LightningCLI
from torch._subclasses.fake_tensor import FakeCopyMode, FakeTensorMode

from cellarium.ml import CellariumAnnDataDataModule, CellariumModule, CellariumPipeline
from cellarium.ml.utilities.data import collate_fn

cached_loaders = {}

def resolve_itemattr(obj, attr):
    """Function to suscessfully escape retrieving an attribute or an item from an object
    Args
        obj: object to extract the attribute or item from (i.e dict or torch.nn.Module)
        attr: key to extract from the object
    """

    for name in attr.split("."):
        try:
            obj = obj[name]
        except TypeError:
            obj = getattr(obj, name)
    return obj


def itemattrgetter(attr):
    """
    Integration of itemgetter and attrgetter
    Args
            attr:
            An attribute to get from the loaded object. If ``None`` the loaded object is returned.
    """
    def g(obj):
        return resolve_itemattr(obj, attr)
    return g

@dataclass
class FileLoader:
    """
    A YAML constructor for loading a file and accessing its attributes.

    Example:

    .. code-block:: yaml

        model:
          cpu_transforms:
            - class_path: cellarium.ml.transforms.Filter
              init_args:
                filter_list:
                  !FileLoader
                  file_path: gs://dsp-cellarium-cas-public/test-data/filter_list.csv
                  loader_fn: pandas.read_csv
                  attr: index
                  convert_fn: numpy.ndarray.tolist

    Args:
        file_path:
            The file path to load the object from.
        loader_fn:
            A function to load the object from the file path.
        attr:
            An attribute to get from the loaded object. If ``None`` the loaded object is returned.
        convert_fn:
            A function to convert the loaded object. If ``None`` the loaded object is returned.
    """

    file_path: str
    loader_fn: Callable[[str], Any] | str
    attr: str | None = None
    convert_fn: Callable[[Any], Any] | str | None = None

    def __new__(cls, file_path, loader_fn, attr, convert_fn):
        #with torch.device("meta"):
            if isinstance(loader_fn, str):
                loader_fn = import_object(loader_fn)
            if loader_fn not in cached_loaders:
                cached_loaders[loader_fn] = cache(loader_fn)
            loader_fn = cached_loaders[loader_fn]
            obj = loader_fn(file_path)


            if attr is not None:
                obj = itemattrgetter(attr)(obj)
            if isinstance(convert_fn, str):
                convert_fn = import_object(convert_fn)
            if convert_fn is not None:
                obj = convert_fn(obj)

            return obj

@dataclass
class CheckpointLoader(FileLoader):
    """
    A YAML constructor for loading a :class:`~cellarium.ml.core.CellariumModule` checkpoint and accessing its
    attributes.

    Example:

    .. code-block:: yaml

        model:
          transforms:
            - class_path: cellarium.ml.transforms.DivideByScale
              init_args:
                scale_g:
                  !CheckpointLoader
                  file_path: gs://dsp-cellarium-cas-public/test-data/tdigest.ckpt
                  attr: model.median_g
                  convert_fn: null

    Args:
        file_path:
            The file path to load the object from.
        attr:
            An attribute to get from the loaded object. If ``None`` the loaded object is returned.
        convert_fn:
            A function to convert the loaded object. If ``None`` the loaded object is returned.
    """

    file_path: str
    attr: str | None = None
    convert_fn: Callable[[Any], Any] | str | None = None

    def __new__(cls, file_path, attr, convert_fn):
        return super().__new__(cls, file_path, CellariumModule.load_from_checkpoint, attr, convert_fn)


def file_loader_constructor(loader: yaml.SafeLoader, node: yaml.nodes.MappingNode) -> FileLoader:
    """Construct an object from a file."""
    return FileLoader(**loader.construct_mapping(node))  # type: ignore[misc]


def checkpoint_loader_constructor(loader: yaml.SafeLoader, node: yaml.nodes.MappingNode) -> CheckpointLoader:
    """Construct an object from a checkpoint."""
    return CheckpointLoader(**loader.construct_mapping(node))  # type: ignore[misc]


loader = DefaultLoader
loader.add_constructor("!FileLoader", file_loader_constructor)
loader.add_constructor("!CheckpointLoader", checkpoint_loader_constructor)

REGISTERED_MODELS = {}

def register_model(model: Callable[[ArgsType], None]):
    REGISTERED_MODELS[model.__name__] = model
    return model


CellariumModuleLoadFromCheckpoint = class_from_function(CellariumModule.load_from_checkpoint, CellariumModule)


@dataclass
class LinkArguments:
    """
    Arguments for linking the value of a target argument to the values of one or more source arguments.

    Args:
        source:
            Key(s) from which the target value is derived.
        target:
            Key to where the value is set.
        compute_fn:
            Function to compute target value from source.
        apply_on:
            At what point to set target value, ``"parse"`` or ``"instantiate"``.
    """

    source: str | tuple[str, ...]
    target: str
    compute_fn: Callable | None = None
    apply_on: str = "instantiate"


def compute_n_obs(data: CellariumAnnDataDataModule) -> int:
    """
    Compute the number of observations in the data.

    Args:
        data: A :class:`CellariumAnnDataDataModule` instance.

    Returns:
        The number of observations in the data.
    """
    return data.dadc.n_obs


def compute_y_categories(data: CellariumAnnDataDataModule) -> np.ndarray:
    """
    Compute the categories in the target variable.

    E.g. if the target variable is ``obs["cell_type"]`` then this function
    returns the categories in ``obs["cell_type"]``::

        >>> np.asarray(data.dadc[0].obs["cell_type"].cat.categories)

    Args:
        data: A :class:`CellariumAnnDataDataModule` instance.

    Returns:
        The categories in the target variable.
    """
    adata = data.dadc[0]
    field = data.batch_keys["y_categories"]
    return field(adata)


def nunique_scvi(data: CellariumAnnDataDataModule) -> int:
    """
    Compute the number of categories in the target variable.

    E.g. if the target variable is ``obs["cell_type"]`` then this function
    returns the number of categories in ``obs["cell_type"]``::

        >>> len(data.dadc[0].obs["cell_type"].cat.categories)

    Args:
        data: A :class:`CellariumAnnDataDataModule` instance.
        key: Data is pulled from adata.obs[key]

    Returns:
        The number of categories in the target variable.
    """
    field = data.batch_keys["batch_index_n"]
    value = getattr(data.dadc[0], field.attr)

    if hasattr(value,"columns"):
        if field.key in value.columns:
            if field.key is not None:
                value = value[field.key]
            return len(value.cat.categories)
        else:
            warnings.warn("Number of categories (batch) not found, setting them to 3")
            return 3 #find out why does it have to be larger than "batch"
    else:
        warnings.warn("Number of categories (batch) not found, setting them to 3")
        return 3


def compute_var_names_g(
    cpu_transforms: list[torch.nn.Module] | None,
    transforms: list[torch.nn.Module] | None,
    data: CellariumAnnDataDataModule,
) -> np.ndarray:
    """
    Compute variable names from the data by applying the transforms.

    Args:
        cpu_transforms:
            A list of of CPU transforms applied by the dataloader.
        transforms:
            A list of transforms.
        data:
            A :class:`CellariumAnnDataDataModule` instance.

    Returns:
        The variable names.
    """
<<<<<<< HEAD

    batch = {key: field(data.dadc, 0) for key, field in data.batch_keys.items()}

    if batch["batch_index_n"] is None:
        warnings.warn("Batch information has not been specified, setting it to np.array([3],dtype=np.int8)")
        batch["batch_index_n"] = np.array([3],dtype=np.int8)


    pipeline = CellariumPipeline(transforms)
=======
    adata = data.dadc[0]
    batch = {key: field(adata) for key, field in data.batch_keys.items()}
    pipeline = CellariumPipeline(cpu_transforms) + CellariumPipeline(transforms)
>>>>>>> 234521a8
    with FakeTensorMode(allow_non_fake_inputs=True) as fake_mode:
        fake_batch = collate_fn([batch])
        with FakeCopyMode(fake_mode):
            fake_pipeline = copy.deepcopy(pipeline)
        fake_pipeline.to("cpu")
        output = fake_pipeline(fake_batch)


    return output["var_names_g"]

def lightning_cli_factory(
    model_class_path: str,
    link_arguments: list[LinkArguments] | None = None,
    trainer_defaults: dict[str, Any] | None = None,
) -> type[LightningCLI]:
    """
    Factory function for creating a :class:`LightningCLI` with a preset model and custom argument linking.

    Example::

        cli = lightning_cli_factory(
            "cellarium.ml.models.IncrementalPCA",
            link_arguments=[
                LinkArguments(
                    ("model.cpu_transforms", "model.transforms", "data"),
                    "model.model.init_args.var_names_g",
                    compute_var_names_g,
                )
            ],
            trainer_defaults={
                "max_epochs": 1,  # one pass
                "strategy": {
                    "class_path": "lightning.pytorch.strategies.DDPStrategy",
                    "dict_kwargs": {"broadcast_buffers": False},
                },
            },
        )

    Args:
        model_class_path:
            A string representation of the model class path (e.g., ``"cellarium.ml.models.IncrementalPCA"``).
        link_arguments:
            A list of :class:`LinkArguments` that specify how to derive the value of a target
            argument from the values of one or more source arguments. If ``None`` then no
            arguments are linked.
        trainer_defaults:
            Default values for the trainer.

    Returns:
        A :class:`LightningCLI` class with the given model and argument linking.
    """

    #TODO: Override with decorators?
    class NewLightningCLI(LightningCLI):
        def __init__(self, args: ArgsType = None) -> None:
            super().__init__(
                CellariumModule,
                CellariumAnnDataDataModule,
                trainer_defaults=trainer_defaults,
                args=args,
            )

        def _add_instantiators(self) -> None:
            # disable breaking dependency injection support change introduced in PyTorch Lightning 2.3
            # https://github.com/Lightning-AI/pytorch-lightning/pull/18105
            pass

        def instantiate_classes(self) -> None:
            with torch.device("meta"):
                # skip the initialization of model parameters
                # parameters are later initialized by the  `CellariumModule.configure_model` method
                return super().instantiate_classes()


        def add_arguments_to_parser(self, parser: LightningArgumentParser) -> None:
            if link_arguments is not None:
                for link in link_arguments:
                    parser.link_arguments(link.source, link.target, link.compute_fn, link.apply_on)
            # this is helpful for generating a default config file with --print_config
            parser.set_defaults(
                {
                    "model.model": model_class_path,
                    "data.dadc": "cellarium.ml.data.DistributedAnnDataCollection",
                }
            )

    return NewLightningCLI


@register_model
def geneformer(args: ArgsType = None) -> None:
    r"""
    CLI to run the :class:`cellarium.ml.models.Geneformer` model.

    This example shows how to fit feature count data to the Geneformer model [1].

    Example run::

        cellarium-ml geneformer fit \
            --data.filenames "gs://dsp-cellarium-cas-public/test-data/test_{0..3}.h5ad" \
            --data.shard_size 100 \
            --data.max_cache_size 2 \
            --data.batch_size 5 \
            --data.num_workers 1 \
            --trainer.accelerator gpu \
            --trainer.devices 1 \
            --trainer.default_root_dir runs/geneformer \
            --trainer.max_steps 10

    **References:**

    1. `Transfer learning enables predictions in network biology (Theodoris et al.)
       <https://www.nature.com/articles/s41586-023-06139-9>`_.

    Args:
        args: Arguments to parse. If ``None`` the arguments are taken from ``sys.argv``.
    """
    cli = lightning_cli_factory(
        "cellarium.ml.models.Geneformer",
        link_arguments=[
            LinkArguments(
                ("model.cpu_transforms", "model.transforms", "data"),
                "model.model.init_args.var_names_g",
                compute_var_names_g,
            )
        ],
    )
    cli(args=args)


@register_model
def incremental_pca(args: ArgsType = None) -> None:
    r"""
    CLI to run the :class:`cellarium.ml.models.IncrementalPCA` model.

    This example shows how to fit feature count data to incremental PCA
    model [1, 2].

    Example run::

        cellarium-ml incremental_pca fit \
            --model.model.init_args.n_components 50 \
            --data.filenames "gs://dsp-cellarium-cas-public/test-data/test_{0..3}.h5ad" \
            --data.shard_size 100 \
            --data.max_cache_size 2 \
            --data.batch_size 100 \
            --data.num_workers 4 \
            --trainer.accelerator gpu \
            --trainer.devices 1 \
            --trainer.default_root_dir runs/ipca \

    **References:**

    1. `A Distributed and Incremental SVD Algorithm for Agglomerative Data Analysis on Large Networks (Iwen et al.)
       <https://users.math.msu.edu/users/iwenmark/Papers/distrib_inc_svd.pdf>`_.
    2. `Incremental Learning for Robust Visual Tracking (Ross et al.)
       <https://www.cs.toronto.edu/~dross/ivt/RossLimLinYang_ijcv.pdf>`_.

    Args:
        args: Arguments to parse. If ``None`` the arguments are taken from ``sys.argv``.
    """
    cli = lightning_cli_factory(
        "cellarium.ml.models.IncrementalPCA",
        link_arguments=[
            LinkArguments(
                ("model.cpu_transforms", "model.transforms", "data"),
                "model.model.init_args.var_names_g",
                compute_var_names_g,
            )
        ],
        trainer_defaults={
            "max_epochs": 1,  # one pass
            "strategy": {
                "class_path": "lightning.pytorch.strategies.DDPStrategy",
                "dict_kwargs": {"broadcast_buffers": False},
            },
        },
    )
    cli(args=args)


@register_model
def logistic_regression(args: ArgsType = None) -> None:
    r"""
    CLI to run the :class:`cellarium.ml.models.LogisticRegression` model.

    Example run::

        cellarium-ml logistic_regression fit \
            --data.filenames "gs://dsp-cellarium-cas-public/test-data/test_{0..3}.h5ad" \
            --data.shard_size 100 \
            --data.max_cache_size 2 \
            --data.batch_keys.x_ng.attr X \
            --data.batch_keys.x_ng.convert_fn cellarium.ml.utilities.data.densify \
            --data.batch_keys.var_names_g.attr var_names \
            --data.batch_keys.y_n.attr obs \
            --data.batch_keys.y_n.key cell_type \
            --data.batch_keys.y_n.convert_fn cellarium.ml.utilities.data.categories_to_codes \
            --data.batch_size 100 \
            --data.num_workers 4 \
            --trainer.accelerator gpu \
            --trainer.devices 1 \
            --trainer.max_steps 1000

    Args:
        args: Arguments to parse. If ``None`` the arguments are taken from ``sys.argv``.
    """

    cli = lightning_cli_factory(
        "cellarium.ml.models.LogisticRegression",
        link_arguments=[
            LinkArguments(
                ("model.cpu_transforms", "model.transforms", "data"),
                "model.model.init_args.var_names_g",
                compute_var_names_g,
            ),
            LinkArguments("data", "model.model.init_args.n_obs", compute_n_obs),
            LinkArguments("data", "model.model.init_args.y_categories", compute_y_categories),
        ],
    )
    cli(args=args)


@register_model
def onepass_mean_var_std(args: ArgsType = None) -> None:
    r"""
    CLI to run the :class:`cellarium.ml.models.OnePassMeanVarStd` model.

    This example shows how to calculate mean, variance, and standard deviation of log normalized
    feature count data in one pass [1].

    Example run::

        cellarium-ml onepass_mean_var_std fit \
            --data.filenames "gs://dsp-cellarium-cas-public/test-data/test_{0..3}.h5ad" \
            --data.shard_size 100 \
            --data.max_cache_size 2 \
            --data.batch_size 100 \
            --data.num_workers 4 \
            --trainer.accelerator gpu \
            --trainer.devices 1 \
            --trainer.default_root_dir runs/onepass \

    **References:**

    1. `Algorithms for calculating variance
       <https://en.wikipedia.org/wiki/Algorithms_for_calculating_variance>`_.

    Args:
        args: Arguments to parse. If ``None`` the arguments are taken from ``sys.argv``.
    """
    cli = lightning_cli_factory(
        "cellarium.ml.models.OnePassMeanVarStd",
        link_arguments=[
            LinkArguments(
                ("model.cpu_transforms", "model.transforms", "data"),
                "model.model.init_args.var_names_g",
                compute_var_names_g,
            )
        ],
        trainer_defaults={
            "max_epochs": 1,  # one pass
            "strategy": {
                "class_path": "lightning.pytorch.strategies.DDPStrategy",
                "dict_kwargs": {"broadcast_buffers": False},
            },
        },
    )
    cli(args=args)


@register_model
def probabilistic_pca(args: ArgsType = None) -> None:
    r"""
    CLI to run the :class:`cellarium.ml.models.ProbabilisticPCA` model.

    This example shows how to fit feature count data to probabilistic PCA
    model [1].

    There are two flavors of probabilistic PCA model that are available:

    1. ``marginalized`` - latent variable ``z`` is marginalized out [1]. Marginalized
       model provides a closed-form solution for the marginal log-likelihood.
       Closed-form solution for the marginal log-likelihood has reduced
       variance compared to the ``linear_vae`` model.
    2. ``linear_vae`` - latent variable ``z`` has a diagonal Gaussian distribution [2].
       Training a linear VAE with variational inference recovers a uniquely identifiable
       global maximum  corresponding to the principal component directions.
       The global maximum of the ELBO objective for the linear VAE  is identical
       to the global maximum for the marginal log-likelihood of probabilistic PCA.

    Example run::

        cellarium-ml probabilistic_pca fit \
            --model.model.init_args.n_components 256 \
            --model.model.init_args.ppca_flavor marginalized \
            --data.filenames "gs://dsp-cellarium-cas-public/test-data/test_{0..3}.h5ad" \
            --data.shard_size 100 \
            --data.max_cache_size 2 \
            --data.batch_size 100 \
            --data.shuffle true \
            --data.num_workers 4 \
            --trainer.accelerator gpu \
            --trainer.devices 1 \
            --trainer.max_steps 1000 \
            --trainer.default_root_dir runs/ppca \

    **References:**

    1. `Probabilistic Principal Component Analysis (Tipping et al.)
       <https://www.robots.ox.ac.uk/~cvrg/hilary2006/ppca.pdf>`_.
    2. `Understanding Posterior Collapse in Generative Latent Variable Models (Lucas et al.)
       <https://openreview.net/pdf?id=r1xaVLUYuE>`_.

    Args:
        args: Arguments to parse. If ``None`` the arguments are taken from ``sys.argv``.
    """
    cli = lightning_cli_factory(
        "cellarium.ml.models.ProbabilisticPCA",
        link_arguments=[
            LinkArguments(
                ("model.cpu_transforms", "model.transforms", "data"),
                "model.model.init_args.var_names_g",
                compute_var_names_g,
            ),
            LinkArguments("data", "model.model.init_args.n_obs", compute_n_obs),
        ],
    )
    cli(args=args)


@register_model
def scvi(args: ArgsType = None) -> None:
    r"""
    CLI to run the :class:`cellarium.ml.models.SingleCellVariationalInference` model.

    This example shows how to fit feature count data to the scVI model [1].

    Example run::

        cellarium-ml scvi fit \
            --data.filenames "gs://dsp-cellarium-cas-public/test-data/test_{0..3}.h5ad" \
            --data.shard_size 100 \
            --data.max_cache_size 2 \
            --data.batch_size 5 \
            --data.num_workers 1 \
            --trainer.accelerator gpu \
            --trainer.devices 1 \
            --trainer.default_root_dir runs/scvi \
            --trainer.max_steps 10

    **References:**

    1. `Deep generative modeling for single-cell transcriptomics (Lopez et al.)
       <https://www.nature.com/articles/s41592-018-0229-2>`_.

    Args:
        args: Arguments to parse. If ``None`` the arguments are taken from ``sys.argv``.
    """
    cli = lightning_cli_factory(
        "cellarium.ml.models.SingleCellVariationalInference",
        link_arguments=[
<<<<<<< HEAD
            LinkArguments(("model.transforms","data"), "model.model.init_args.var_names_g", compute_var_names_g),
            #LinkArguments("data", "model.model.init_args.n_obs", compute_n_obs),
=======
            LinkArguments(
                ("model.cpu_transforms", "model.transforms", "data"),
                "model.model.init_args.var_names_g",
                compute_var_names_g,
            ),
>>>>>>> 234521a8
            LinkArguments("data", "model.model.init_args.n_batch", nunique_scvi),
        ],
    )

    cli(args=args)




@register_model
def tdigest(args: ArgsType = None) -> None:
    r"""
    CLI to run the :class:`cellarium.ml.models.TDigest` model.

    This example shows how to calculate non-zero median of normalized feature count
    data in one pass [1].

    Example run::

        cellarium-ml tdigest fit \
            --data.filenames "gs://dsp-cellarium-cas-public/test-data/test_{0..3}.h5ad" \
            --data.shard_size 100 \
            --data.max_cache_size 2 \
            --data.batch_size 100 \
            --data.num_workers 4 \
            --trainer.accelerator cpu \
            --trainer.devices 1 \
            --trainer.default_root_dir runs/tdigest \

    **References:**

    1. `Computing Extremely Accurate Quantiles Using T-Digests (Dunning et al.)
       <https://github.com/tdunning/t-digest/blob/master/docs/t-digest-paper/histo.pdf>`_.

    Args:
        args: Arguments to parse. If ``None`` the arguments are taken from ``sys.argv``.
    """
    cli = lightning_cli_factory(
        "cellarium.ml.models.TDigest",
        link_arguments=[
            LinkArguments(
                ("model.cpu_transforms", "model.transforms", "data"),
                "model.model.init_args.var_names_g",
                compute_var_names_g,
            )
        ],
        trainer_defaults={
            "max_epochs": 1,  # one pass
        },
    )
    cli(args=args)


def main(args: ArgsType = None) -> None:
    """
    CLI that dispatches to the appropriate model cli based on the model name in ``args`` and runs it.

    Args:
        args: Arguments to parse. If ``None`` the arguments are taken from ``sys.argv``.
            The model name is expected to be the first argument if ``args`` is a list
            or the ``model_name`` key if ``args`` is a dictionary or ``Namespace``.
    """
    if isinstance(args, (dict, Namespace)):
        if "model_name" not in args:
            raise ValueError("'model_name' key must be specified in args")
        model_name = args.pop("model_name")
    elif isinstance(args, list):
        if len(args) == 0:
            raise ValueError("'model_name' must be specified as the first argument in args")
        model_name = args.pop(0)
    elif args is None:
        args = sys.argv[1:].copy()
        if len(args) == 0:
            raise ValueError("'model_name' must be specified after cellarium-ml")
        model_name = args.pop(0)

    if model_name not in REGISTERED_MODELS:
        raise ValueError(f"'model_name' must be one of {list(REGISTERED_MODELS.keys())}. Got '{model_name}'")
    model_cli = REGISTERED_MODELS[model_name]
    with warnings.catch_warnings():
        warnings.filterwarnings("ignore", message="Transforming to str index.")
        warnings.filterwarnings("ignore", message="LightningCLI's args parameter is intended to run from within Python")
        warnings.filterwarnings("ignore", message="Your `IterableDataset` has `__len__` defined.")
        model_cli(args)  # run the model


if __name__ == "__main__":
    main()<|MERGE_RESOLUTION|>--- conflicted
+++ resolved
@@ -256,7 +256,6 @@
         warnings.warn("Number of categories (batch) not found, setting them to 3")
         return 3
 
-
 def compute_var_names_g(
     cpu_transforms: list[torch.nn.Module] | None,
     transforms: list[torch.nn.Module] | None,
@@ -276,7 +275,9 @@
     Returns:
         The variable names.
     """
-<<<<<<< HEAD
+    adata = data.dadc[0]
+    batch = {key: field(adata) for key, field in data.batch_keys.items()}
+    pipeline = CellariumPipeline(cpu_transforms) + CellariumPipeline(transforms)
 
     batch = {key: field(data.dadc, 0) for key, field in data.batch_keys.items()}
 
@@ -285,12 +286,6 @@
         batch["batch_index_n"] = np.array([3],dtype=np.int8)
 
 
-    pipeline = CellariumPipeline(transforms)
-=======
-    adata = data.dadc[0]
-    batch = {key: field(adata) for key, field in data.batch_keys.items()}
-    pipeline = CellariumPipeline(cpu_transforms) + CellariumPipeline(transforms)
->>>>>>> 234521a8
     with FakeTensorMode(allow_non_fake_inputs=True) as fake_mode:
         fake_batch = collate_fn([batch])
         with FakeCopyMode(fake_mode):
@@ -653,16 +648,11 @@
     cli = lightning_cli_factory(
         "cellarium.ml.models.SingleCellVariationalInference",
         link_arguments=[
-<<<<<<< HEAD
-            LinkArguments(("model.transforms","data"), "model.model.init_args.var_names_g", compute_var_names_g),
-            #LinkArguments("data", "model.model.init_args.n_obs", compute_n_obs),
-=======
             LinkArguments(
                 ("model.cpu_transforms", "model.transforms", "data"),
                 "model.model.init_args.var_names_g",
                 compute_var_names_g,
             ),
->>>>>>> 234521a8
             LinkArguments("data", "model.model.init_args.n_batch", nunique_scvi),
         ],
     )
