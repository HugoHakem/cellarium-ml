# Copyright Contributors to the Cellarium project.
# SPDX-License-Identifier: BSD-3-Clause

"""
Command line interface for Cellarium ML.
"""

import copy
import sys
import warnings
from collections.abc import Callable
from dataclasses import dataclass
<<<<<<< HEAD
from operator import attrgetter
from typing import Any

import numpy as np
import torch
from jsonargparse import Namespace, class_from_function
=======
from functools import cache
from operator import attrgetter
from typing import Any

import yaml
from jsonargparse import Namespace
from jsonargparse._loaders_dumpers import DefaultLoader
from jsonargparse._util import import_object
>>>>>>> 008e56c0
from lightning.pytorch.cli import ArgsType, LightningArgumentParser, LightningCLI
from torch._subclasses.fake_tensor import FakeCopyMode, FakeTensorMode

from cellarium.ml import CellariumAnnDataDataModule, CellariumModule, CellariumPipeline
from cellarium.ml.utilities.data import collate_fn

cached_loaders = {}


@dataclass
class FileLoader:
    """
    A YAML constructor for loading a file and accessing its attributes.

    Example:

    .. code-block:: yaml

        model:
          transforms:
            - class_path: cellarium.ml.transforms.Filter
              init_args:
                filter_list:
                  !ObjectLoader
                  file_path: gs://dsp-cellarium-cas-public/test-data/filter_list.csv
                  loader_fn: pandas.read_csv
                  attr: index
                  convert_fn: np.ndarray.tolist

    Args:
        file_path:
            The file path to load the object from.
        loader_fn:
            A function to load the object from the file path.
        attr:
            An attribute to get from the loaded object. If ``None`` the loaded object is returned.
        convert_fn:
            A function to convert the loaded object. If ``None`` the loaded object is returned.
    """

    file_path: str
    loader_fn: Callable[[str], Any] | str
    attr: str | None = None
    convert_fn: Callable[[Any], Any] | str | None = None

    def __new__(cls, file_path, loader_fn, attr, convert_fn):
        if isinstance(loader_fn, str):
            loader_fn = import_object(loader_fn)
        if loader_fn not in cached_loaders:
            cached_loaders[loader_fn] = cache(loader_fn)
        loader_fn = cached_loaders[loader_fn]
        obj = loader_fn(file_path)

        if attr is not None:
            obj = attrgetter(attr)(obj)

        if isinstance(convert_fn, str):
            convert_fn = import_object(convert_fn)
        if convert_fn is not None:
            obj = convert_fn(obj)

        return obj


@dataclass
class CheckpointLoader(FileLoader):
    """
    A YAML constructor for loading a :class:`~cellarium.ml.core.CellariumModule` checkpoint and accessing its
    attributes.

    Example:

    .. code-block:: yaml

        model:
          transorms:
            - class_path: cellarium.ml.transforms.DivideByScale
              init_args:
                scale_g:
                  !CheckpointLoader
                  file_path: gs://dsp-cellarium-cas-public/test-data/tdigest.ckpt
                  attr: model.median_g
                  convert_fn: null

    Args:
        file_path:
            The file path to load the object from.
        attr:
            An attribute to get from the loaded object. If ``None`` the loaded object is returned.
        convert_fn:
            A function to convert the loaded object. If ``None`` the loaded object is returned.
    """

    file_path: str
    attr: str | None = None
    convert_fn: Callable[[Any], Any] | str | None = None

    def __new__(cls, file_path, attr, convert_fn):
        return super().__new__(cls, file_path, CellariumModule.load_from_checkpoint, attr, convert_fn)


def file_loader_constructor(loader: yaml.SafeLoader, node: yaml.nodes.MappingNode) -> FileLoader:
    """Construct an object from a file."""
    return FileLoader(**loader.construct_mapping(node))  # type: ignore[misc]


def checkpoint_loader_constructor(loader: yaml.SafeLoader, node: yaml.nodes.MappingNode) -> CheckpointLoader:
    """Construct an object from a checkpoint."""
    return CheckpointLoader(**loader.construct_mapping(node))  # type: ignore[misc]


loader = DefaultLoader
loader.add_constructor("!FileLoader", file_loader_constructor)
loader.add_constructor("!CheckpointLoader", checkpoint_loader_constructor)


REGISTERED_MODELS = {}


def register_model(model: Callable[[ArgsType], None]):
    REGISTERED_MODELS[model.__name__] = model
    return model


CellariumModuleLoadFromCheckpoint = class_from_function(CellariumModule.load_from_checkpoint, CellariumModule)


@dataclass
class LinkArguments:
    """
    Arguments for linking the value of a target argument to the values of one or more source arguments.

    Args:
        source:
            Key(s) from which the target value is derived.
        target:
            Key to where the value is set.
        compute_fn:
            Function to compute target value from source.
        apply_on:
            At what point to set target value, ``"parse"`` or ``"instantiate"``.
    """

    source: str | tuple[str, ...]
    target: str
    compute_fn: Callable | None = None
    apply_on: str = "instantiate"


def compute_n_obs(data: CellariumAnnDataDataModule) -> int:
    """
    Compute the number of observations in the data.

    Args:
        data: A :class:`CellariumAnnDataDataModule` instance.

    Returns:
        The number of observations in the data.
    """
    return data.dadc.n_obs


def compute_n_categories(data: CellariumAnnDataDataModule) -> int:
    """
    Compute the number of categories in the target variable.

    E.g. if the target variable is ``obs["cell_type"]`` then this function
    returns the number of categories in ``obs["cell_type"]``::

        >>> len(data.dadc[0].obs["cell_type"].cat.categories)

    Args:
        data: A :class:`CellariumAnnDataDataModule` instance.

    Returns:
        The number of categories in the target variable.
    """
    field = data.batch_keys["y_n"]
    value = getattr(data.dadc[0], field.attr)
    if field.key is not None:
        value = value[field.key]
    return len(value.cat.categories)


def compute_var_names_g(transforms: list[torch.nn.Module], data: CellariumAnnDataDataModule) -> np.ndarray:
    """
    Compute variable names from the data by applying the transforms.

    Args:
        transforms:
            A list of transforms.
        data:
            A :class:`CellariumAnnDataDataModule` instance.

    Returns:
        The variable names.
    """
    batch = {key: field(data.dadc)[0] for key, field in data.batch_keys.items()}
    pipeline = CellariumPipeline(transforms)
    with FakeTensorMode(allow_non_fake_inputs=True) as fake_mode:
        fake_batch = collate_fn([batch])
        with FakeCopyMode(fake_mode):
            fake_pipeline = copy.deepcopy(pipeline)
        fake_pipeline.to("cpu")
        output = fake_pipeline(fake_batch)
    return output["var_names_g"]


def lightning_cli_factory(
    model_class_path: str,
    link_arguments: list[LinkArguments] | None = None,
    trainer_defaults: dict[str, Any] | None = None,
) -> type[LightningCLI]:
    """
    Factory function for creating a :class:`LightningCLI` with a preset model and custom argument linking.

    Example::

        cli = lightning_cli_factory(
            "cellarium.ml.models.IncrementalPCA",
            link_arguments=[
                LinkArguments(("model.transforms", "data"), "model.model.init_args.var_names_g", compute_var_names_g)
            ],
            trainer_defaults={
                "max_epochs": 1,  # one pass
                "strategy": {
                    "class_path": "lightning.pytorch.strategies.DDPStrategy",
                    "init_args": {"broadcast_buffers": False},
                },
            },
        )

    Args:
        model_class_path:
            A string representation of the model class path (e.g., ``"cellarium.ml.models.IncrementalPCA"``).
        link_arguments:
            A list of :class:`LinkArguments` that specify how to derive the value of a target
            argument from the values of one or more source arguments. If ``None`` then no
            arguments are linked.
        trainer_defaults:
            Default values for the trainer.

    Returns:
        A :class:`LightningCLI` class with the given model and argument linking.
    """

    class NewLightningCLI(LightningCLI):
        def __init__(self, args: ArgsType = None) -> None:
            super().__init__(
                CellariumModule,
                CellariumAnnDataDataModule,
                trainer_defaults=trainer_defaults,
                args=args,
            )

        def instantiate_classes(self) -> None:
            super().instantiate_classes()

            # impute linked arguments after instantiation
            if link_arguments is not None:
                for link in link_arguments:
                    source = link.source
                    target = link.target
                    compute_fn = link.compute_fn
                    if isinstance(source, str):
                        source = (source,)
                    source_objects = []
                    for attr in source:
                        # note that config_init is initialized, so source_object is an instantiated object
                        config_init = self.config_init[self.subcommand]
                        # e.g., attr == "model.transforms"
                        source_object = attrgetter(attr)(config_init)
                        source_objects.append(source_object)
                    if compute_fn is not None:
                        value = compute_fn(*source_objects)
                    else:
                        value = source_objects[0]

                    # e.g., target == "model.model.init_args.var_names_g"
                    target_keys = target.split(".")
                    # note that config is dict-like, so assign the value to the last key
                    config = self.config[self.subcommand]
                    for key in target_keys[:-1]:
                        config = config[key]
                    config[target_keys[-1]] = value

            # save the config to the :attr:`model.hparams` to be able to load the model checkpoint
            self.model._set_hparams(self.config[self.subcommand])

        def add_arguments_to_parser(self, parser: LightningArgumentParser) -> None:
            if link_arguments is not None:
                for link in link_arguments:
                    parser.link_arguments(link.source, link.target, link.compute_fn, link.apply_on)
            parser.set_defaults({"model.model": model_class_path})

    return NewLightningCLI


@register_model
def geneformer(args: ArgsType = None) -> None:
    r"""
    CLI to run the :class:`cellarium.ml.models.Geneformer` model.

    This example shows how to fit feature count data to the Geneformer model [1].

    Example run::

        cellarium-ml geneformer fit \
            --data.filenames "gs://dsp-cellarium-cas-public/test-data/test_{0..3}.h5ad" \
            --data.shard_size 100 \
            --data.max_cache_size 2 \
            --data.batch_size 5 \
            --data.num_workers 1 \
            --trainer.accelerator gpu \
            --trainer.devices 1 \
            --trainer.default_root_dir runs/geneformer \
            --trainer.max_steps 10

    **References:**

    1. `Transfer learning enables predictions in network biology (Theodoris et al.)
       <https://www.nature.com/articles/s41586-023-06139-9>`_.

    Args:
        args: Arguments to parse. If ``None`` the arguments are taken from ``sys.argv``.
    """
    cli = lightning_cli_factory(
        "cellarium.ml.models.Geneformer",
        link_arguments=[
            LinkArguments(("model.transforms", "data"), "model.model.init_args.var_names_g", compute_var_names_g)
        ],
    )
    cli(args=args)


@register_model
def incremental_pca(args: ArgsType = None) -> None:
    r"""
    CLI to run the :class:`cellarium.ml.models.IncrementalPCA` model.

    This example shows how to fit feature count data to incremental PCA
    model [1, 2].

    Example run::

        cellarium-ml incremental_pca fit \
            --model.model.init_args.n_components 50 \
            --data.filenames "gs://dsp-cellarium-cas-public/test-data/test_{0..3}.h5ad" \
            --data.shard_size 100 \
            --data.max_cache_size 2 \
            --data.batch_size 100 \
            --data.num_workers 4 \
            --trainer.accelerator gpu \
            --trainer.devices 1 \
            --trainer.default_root_dir runs/ipca \

    **References:**

    1. `A Distributed and Incremental SVD Algorithm for Agglomerative Data Analysis on Large Networks (Iwen et al.)
       <https://users.math.msu.edu/users/iwenmark/Papers/distrib_inc_svd.pdf>`_.
    2. `Incremental Learning for Robust Visual Tracking (Ross et al.)
       <https://www.cs.toronto.edu/~dross/ivt/RossLimLinYang_ijcv.pdf>`_.

    Args:
        args: Arguments to parse. If ``None`` the arguments are taken from ``sys.argv``.
    """
    cli = lightning_cli_factory(
        "cellarium.ml.models.IncrementalPCA",
        link_arguments=[
            LinkArguments(("model.transforms", "data"), "model.model.init_args.var_names_g", compute_var_names_g)
        ],
        trainer_defaults={
            "max_epochs": 1,  # one pass
            "strategy": {
                "class_path": "lightning.pytorch.strategies.DDPStrategy",
                "init_args": {"broadcast_buffers": False},
            },
        },
    )
    cli(args=args)


@register_model
def logistic_regression(args: ArgsType = None) -> None:
    r"""
    CLI to run the :class:`cellarium.ml.models.LogisticRegression` model.

    Example run::

        cellarium-ml logistic_regression fit \
            --data.filenames "gs://dsp-cellarium-cas-public/test-data/test_{0..3}.h5ad" \
            --data.shard_size 100 \
            --data.max_cache_size 2 \
            --data.batch_keys.x_ng.attr X \
            --data.batch_keys.x_ng.convert_fn cellarium.ml.utilities.data.densify \
            --data.batch_keys.var_names_g.attr var_names \
            --data.batch_keys.y_n.attr obs \
            --data.batch_keys.y_n.key cell_type \
            --data.batch_keys.y_n.convert_fn cellarium.ml.utilities.data.categories_to_codes \
            --data.batch_size 100 \
            --data.num_workers 4 \
            --trainer.accelerator gpu \
            --trainer.devices 1 \
            --trainer.max_steps 1000

    Args:
        args: Arguments to parse. If ``None`` the arguments are taken from ``sys.argv``.
    """

    cli = lightning_cli_factory(
        "cellarium.ml.models.LogisticRegression",
        link_arguments=[
            LinkArguments(("model.transforms", "data"), "model.model.init_args.var_names_g", compute_var_names_g),
            LinkArguments("data", "model.model.init_args.n_obs", compute_n_obs),
            LinkArguments("data", "model.model.init_args.n_categories", compute_n_categories),
        ],
    )
    cli(args=args)


@register_model
def onepass_mean_var_std(args: ArgsType = None) -> None:
    r"""
    CLI to run the :class:`cellarium.ml.models.OnePassMeanVarStd` model.

    This example shows how to calculate mean, variance, and standard deviation of log normalized
    feature count data in one pass [1].

    Example run::

        cellarium-ml onepass_mean_var_std fit \
            --data.filenames "gs://dsp-cellarium-cas-public/test-data/test_{0..3}.h5ad" \
            --data.shard_size 100 \
            --data.max_cache_size 2 \
            --data.batch_size 100 \
            --data.num_workers 4 \
            --trainer.accelerator gpu \
            --trainer.devices 1 \
            --trainer.default_root_dir runs/onepass \

    **References:**

    1. `Algorithms for calculating variance
       <https://en.wikipedia.org/wiki/Algorithms_for_calculating_variance>`_.

    Args:
        args: Arguments to parse. If ``None`` the arguments are taken from ``sys.argv``.
    """
    cli = lightning_cli_factory(
        "cellarium.ml.models.OnePassMeanVarStd",
        link_arguments=[
            LinkArguments(("model.transforms", "data"), "model.model.init_args.var_names_g", compute_var_names_g)
        ],
        trainer_defaults={
            "max_epochs": 1,  # one pass
            "strategy": {
                "class_path": "lightning.pytorch.strategies.DDPStrategy",
                "init_args": {"broadcast_buffers": False},
            },
        },
    )
    cli(args=args)


@register_model
def probabilistic_pca(args: ArgsType = None) -> None:
    r"""
    CLI to run the :class:`cellarium.ml.models.ProbabilisticPCA` model.

    This example shows how to fit feature count data to probabilistic PCA
    model [1].

    There are two flavors of probabilistic PCA model that are available:

    1. ``marginalized`` - latent variable ``z`` is marginalized out [1]. Marginalized
       model provides a closed-form solution for the marginal log-likelihood.
       Closed-form solution for the marginal log-likelihood has reduced
       variance compared to the ``linear_vae`` model.
    2. ``linear_vae`` - latent variable ``z`` has a diagonal Gaussian distribution [2].
       Training a linear VAE with variational inference recovers a uniquely identifiable
       global maximum  corresponding to the principal component directions.
       The global maximum of the ELBO objective for the linear VAE  is identical
       to the global maximum for the marginal log-likelihood of probabilistic PCA.

    Example run::

        cellarium-ml probabilistic_pca fit \
            --model.model.init_args.n_components 256 \
            --model.model.init_args.ppca_flavor marginalized \
            --data.filenames "gs://dsp-cellarium-cas-public/test-data/test_{0..3}.h5ad" \
            --data.shard_size 100 \
            --data.max_cache_size 2 \
            --data.batch_size 100 \
            --data.shuffle true \
            --data.num_workers 4 \
            --trainer.accelerator gpu \
            --trainer.devices 1 \
            --trainer.max_steps 1000 \
            --trainer.default_root_dir runs/ppca \

    **References:**

    1. `Probabilistic Principal Component Analysis (Tipping et al.)
       <https://www.robots.ox.ac.uk/~cvrg/hilary2006/ppca.pdf>`_.
    2. `Understanding Posterior Collapse in Generative Latent Variable Models (Lucas et al.)
       <https://openreview.net/pdf?id=r1xaVLUYuE>`_.

    Args:
        args: Arguments to parse. If ``None`` the arguments are taken from ``sys.argv``.
    """
    cli = lightning_cli_factory(
        "cellarium.ml.models.ProbabilisticPCA",
        link_arguments=[
            LinkArguments(("model.transforms", "data"), "model.model.init_args.var_names_g", compute_var_names_g),
            LinkArguments("data", "model.model.init_args.n_obs", compute_n_obs),
        ],
    )
    cli(args=args)


@register_model
def tdigest(args: ArgsType = None) -> None:
    r"""
    CLI to run the :class:`cellarium.ml.models.TDigest` model.

    This example shows how to calculate non-zero median of normalized feature count
    data in one pass [1].

    Example run::

        cellarium-ml tdigest fit \
            --data.filenames "gs://dsp-cellarium-cas-public/test-data/test_{0..3}.h5ad" \
            --data.shard_size 100 \
            --data.max_cache_size 2 \
            --data.batch_size 100 \
            --data.num_workers 4 \
            --trainer.accelerator cpu \
            --trainer.devices 1 \
            --trainer.default_root_dir runs/tdigest \

    **References:**

    1. `Computing Extremely Accurate Quantiles Using T-Digests (Dunning et al.)
       <https://github.com/tdunning/t-digest/blob/master/docs/t-digest-paper/histo.pdf>`_.

    Args:
        args: Arguments to parse. If ``None`` the arguments are taken from ``sys.argv``.
    """
    cli = lightning_cli_factory(
        "cellarium.ml.models.TDigest",
        link_arguments=[
            LinkArguments(("model.transforms", "data"), "model.model.init_args.var_names_g", compute_var_names_g)
        ],
        trainer_defaults={
            "max_epochs": 1,  # one pass
        },
    )
    cli(args=args)


def main(args: ArgsType = None) -> None:
    """
    CLI that dispatches to the appropriate model cli based on the model name in ``args`` and runs it.

    Args:
        args: Arguments to parse. If ``None`` the arguments are taken from ``sys.argv``.
            The model name is expected to be the first argument if ``args`` is a list
            or the ``model_name`` key if ``args`` is a dictionary or ``Namespace``.
    """
    if isinstance(args, (dict, Namespace)):
        assert "model_name" in args, "'model_name' key must be specified in args"
        model_name = args.pop("model_name")
    elif isinstance(args, list):
        assert len(args) > 0, "'model_name' must be specified as the first argument in args"
        model_name = args.pop(0)
    elif args is None:
        args = sys.argv[1:].copy()
        assert len(args) > 0, "'model_name' must be specified after cellarium-ml"
        model_name = args.pop(0)

    assert (
        model_name in REGISTERED_MODELS
    ), f"'model_name' must be one of {list(REGISTERED_MODELS.keys())}. Got '{model_name}'"
    model_cli = REGISTERED_MODELS[model_name]
    with warnings.catch_warnings():
        warnings.filterwarnings("ignore", message="LightningCLI's args parameter is intended to run from within Python")
        warnings.filterwarnings("ignore", message="Your `IterableDataset` has `__len__` defined.")
        model_cli(args)  # run the model


if __name__ == "__main__":
    main()<|MERGE_RESOLUTION|>--- conflicted
+++ resolved
@@ -10,23 +10,16 @@
 import warnings
 from collections.abc import Callable
 from dataclasses import dataclass
-<<<<<<< HEAD
-from operator import attrgetter
-from typing import Any
-
-import numpy as np
-import torch
-from jsonargparse import Namespace, class_from_function
-=======
 from functools import cache
 from operator import attrgetter
 from typing import Any
 
+import numpy as np
+import torch
 import yaml
-from jsonargparse import Namespace
+from jsonargparse import Namespace, class_from_function
 from jsonargparse._loaders_dumpers import DefaultLoader
 from jsonargparse._util import import_object
->>>>>>> 008e56c0
 from lightning.pytorch.cli import ArgsType, LightningArgumentParser, LightningCLI
 from torch._subclasses.fake_tensor import FakeCopyMode, FakeTensorMode
 
