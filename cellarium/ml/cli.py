# Copyright Contributors to the Cellarium project.
# SPDX-License-Identifier: BSD-3-Clause

"""
Command line interface for Cellarium ML.
"""

import copy
import sys
import warnings
from collections.abc import Callable
from dataclasses import dataclass
from functools import cache
from operator import attrgetter
from typing import Any

import numpy as np
import torch
import yaml
from jsonargparse import Namespace, class_from_function
from jsonargparse._loaders_dumpers import DefaultLoader
from jsonargparse._util import import_object
from lightning.pytorch.cli import ArgsType, LightningArgumentParser, LightningCLI
from torch._subclasses.fake_tensor import FakeCopyMode, FakeTensorMode
from torch.utils._pytree import tree_map

from cellarium.ml import CellariumAnnDataDataModule, CellariumModule, CellariumPipeline
from cellarium.ml.utilities.data import AnnDataField, collate_fn

cached_loaders = {}


@dataclass
class FileLoader:
    """
    A YAML constructor for loading a file and accessing its attributes.

    Example:

    .. code-block:: yaml

        model:
          cpu_transforms:
            - class_path: cellarium.ml.transforms.Filter
              init_args:
                filter_list:
                  !FileLoader
                  file_path: gs://dsp-cellarium-cas-public/test-data/filter_list.csv
                  loader_fn: pandas.read_csv
                  attr: index
                  convert_fn: numpy.ndarray.tolist

    Args:
        file_path:
            The file path to load the object from.
        loader_fn:
            A function to load the object from the file path.
        attr:
            An attribute to get from the loaded object. If ``None`` the loaded object is returned.
        convert_fn:
            A function to convert the loaded object. If ``None`` the loaded object is returned.
    """

    file_path: str
    loader_fn: Callable[[str], Any] | str
    attr: str | None = None
    convert_fn: Callable[[Any], Any] | str | None = None

    def __new__(cls, file_path, loader_fn, attr, convert_fn):
        if isinstance(loader_fn, str):
            loader_fn = import_object(loader_fn)
        if loader_fn not in cached_loaders:
            cached_loaders[loader_fn] = cache(loader_fn)
        loader_fn = cached_loaders[loader_fn]
        obj = loader_fn(file_path)

        if attr is not None:
            obj = attrgetter(attr)(obj)

        if isinstance(convert_fn, str):
            convert_fn = import_object(convert_fn)
        if convert_fn is not None:
            obj = convert_fn(obj)

        return obj


@dataclass
class CheckpointLoader(FileLoader):
    """
    A YAML constructor for loading a :class:`~cellarium.ml.core.CellariumModule` checkpoint and accessing its
    attributes.

    Example:

    .. code-block:: yaml

        model:
          transorms:
            - class_path: cellarium.ml.transforms.DivideByScale
              init_args:
                scale_g:
                  !CheckpointLoader
                  file_path: gs://dsp-cellarium-cas-public/test-data/tdigest.ckpt
                  attr: model.median_g
                  convert_fn: null

    Args:
        file_path:
            The file path to load the object from.
        attr:
            An attribute to get from the loaded object. If ``None`` the loaded object is returned.
        convert_fn:
            A function to convert the loaded object. If ``None`` the loaded object is returned.
    """

    file_path: str
    attr: str | None = None
    convert_fn: Callable[[Any], Any] | str | None = None

    def __new__(cls, file_path, attr, convert_fn):
        return super().__new__(cls, file_path, CellariumModule.load_from_checkpoint, attr, convert_fn)


def file_loader_constructor(loader: yaml.SafeLoader, node: yaml.nodes.MappingNode) -> FileLoader:
    """Construct an object from a file."""
    return FileLoader(**loader.construct_mapping(node))  # type: ignore[misc]


def checkpoint_loader_constructor(loader: yaml.SafeLoader, node: yaml.nodes.MappingNode) -> CheckpointLoader:
    """Construct an object from a checkpoint."""
    return CheckpointLoader(**loader.construct_mapping(node))  # type: ignore[misc]


loader = DefaultLoader
loader.add_constructor("!FileLoader", file_loader_constructor)
loader.add_constructor("!CheckpointLoader", checkpoint_loader_constructor)


REGISTERED_MODELS = {}


def register_model(model: Callable[[ArgsType], None]):
    REGISTERED_MODELS[model.__name__] = model
    return model


CellariumModuleLoadFromCheckpoint = class_from_function(CellariumModule.load_from_checkpoint, CellariumModule)


@dataclass
class LinkArguments:
    """
    Arguments for linking the value of a target argument to the values of one or more source arguments.

    Args:
        source:
            Key(s) from which the target value is derived.
        target:
            Key to where the value is set.
        compute_fn:
            Function to compute target value from source.
        apply_on:
            At what point to set target value, ``"parse"`` or ``"instantiate"``.
    """

    source: str | tuple[str, ...]
    target: str
    compute_fn: Callable | None = None
    apply_on: str = "instantiate"


def compute_n_obs(data: CellariumAnnDataDataModule) -> int:
    """
    Compute the number of observations in the data.

    Args:
        data: A :class:`CellariumAnnDataDataModule` instance.

    Returns:
        The number of observations in the data.
    """
    return data.dadc.n_obs


def compute_y_categories(data: CellariumAnnDataDataModule) -> np.ndarray:
    """
    Compute the categories in the target variable.

    E.g. if the target variable is ``obs["cell_type"]`` then this function
    returns the categories in ``obs["cell_type"]``::

        >>> np.asarray(data.dadc[0].obs["cell_type"].cat.categories)

    Args:
        data: A :class:`CellariumAnnDataDataModule` instance.

    Returns:
        The categories in the target variable.
    """
    adata = data.dadc[0]
    field = data.batch_keys["y_categories"]
    assert isinstance(field, AnnDataField)
    return field(adata)


def compute_var_names_g(
    cpu_transforms: list[torch.nn.Module] | None,
    transforms: list[torch.nn.Module] | None,
    data: CellariumAnnDataDataModule,
) -> np.ndarray:
    """
    Compute variable names from the data by applying the transforms.

    Args:
        cpu_transforms:
            A list of of CPU transforms applied by the dataloader.
        transforms:
            A list of transforms.
        data:
            A :class:`CellariumAnnDataDataModule` instance.

    Returns:
        The variable names.
    """
    adata = data.dadc[0]
    batch = tree_map(lambda field: field(adata), data.batch_keys)
    pipeline = CellariumPipeline(cpu_transforms) + CellariumPipeline(transforms)
    with FakeTensorMode(allow_non_fake_inputs=True) as fake_mode:
        fake_batch = collate_fn([batch])
        with FakeCopyMode(fake_mode):
            fake_pipeline = copy.deepcopy(pipeline)
        fake_pipeline.to("cpu")
        output = fake_pipeline(fake_batch)
    return output["var_names_g"]


def lightning_cli_factory(
    model_class_path: str,
    link_arguments: list[LinkArguments] | None = None,
    trainer_defaults: dict[str, Any] | None = None,
) -> type[LightningCLI]:
    """
    Factory function for creating a :class:`LightningCLI` with a preset model and custom argument linking.

    Example::

        cli = lightning_cli_factory(
            "cellarium.ml.models.IncrementalPCA",
            link_arguments=[
                LinkArguments(
                    ("model.cpu_transforms", "model.transforms", "data"),
                    "model.model.init_args.var_names_g",
                    compute_var_names_g,
                )
            ],
            trainer_defaults={
                "max_epochs": 1,  # one pass
                "strategy": {
                    "class_path": "lightning.pytorch.strategies.DDPStrategy",
                    "dict_kwargs": {"broadcast_buffers": False},
                },
            },
        )

    Args:
        model_class_path:
            A string representation of the model class path (e.g., ``"cellarium.ml.models.IncrementalPCA"``).
        link_arguments:
            A list of :class:`LinkArguments` that specify how to derive the value of a target
            argument from the values of one or more source arguments. If ``None`` then no
            arguments are linked.
        trainer_defaults:
            Default values for the trainer.

    Returns:
        A :class:`LightningCLI` class with the given model and argument linking.
    """

    class NewLightningCLI(LightningCLI):
        def __init__(self, args: ArgsType = None) -> None:
            super().__init__(
                CellariumModule,
                CellariumAnnDataDataModule,
                trainer_defaults=trainer_defaults,
                args=args,
            )

        def _add_instantiators(self) -> None:
            # disable breaking dependency injection support change introduced in PyTorch Lightning 2.3
            # https://github.com/Lightning-AI/pytorch-lightning/pull/18105
            pass

        def before_instantiate_classes(self):
            # issue a UserWarning if the subcommand is predict and return_predictions is not set to False
            if self.subcommand == "predict":
                return_predictions: bool = self.config["predict"]["return_predictions"]
                if return_predictions:
                    warnings.warn(
                        "The `return_predictions` argument should be set to 'false' when running predict to avoid OOM. "
                        "This can be set at indent level 0 in the config file. Example:\n"
                        "model:  ...\ndata:  ...\ntrainer:  ...\nreturn_predictions: false",
                        UserWarning,
                    )
            return super().before_instantiate_classes()

        def instantiate_classes(self) -> None:
            with torch.device("meta"):
                # skip the initialization of model parameters
                # parameters are later initialized by the  `CellariumModule.configure_model` method
                return super().instantiate_classes()

        def add_arguments_to_parser(self, parser: LightningArgumentParser) -> None:
            if link_arguments is not None:
                for link in link_arguments:
                    parser.link_arguments(link.source, link.target, link.compute_fn, link.apply_on)
            # this is helpful for generating a default config file with --print_config
            parser.set_defaults(
                {
                    "model.model": model_class_path,
                    "data.dadc": "cellarium.ml.data.DistributedAnnDataCollection",
                }
            )

    return NewLightningCLI


@register_model
def cellarium_gpt(args: ArgsType = None) -> None:
    r"""
    CLI to run the :class:`cellarium.ml.models.CellariumGPT` model.
<<<<<<< HEAD

    Args:
        args: Arguments to parse. If ``None`` the arguments are taken from ``sys.argv``.
    """
    cli = lightning_cli_factory(
        "cellarium.ml.models.CellariumGPT",
        link_arguments=[
            LinkArguments("data.dadc", "model.model.init_args.gene_categories", lambda x: x.var_names.values)
        ],
    )
=======
    Args:
        args: Arguments to parse. If ``None`` the arguments are taken from ``sys.argv``.
    """
    cli = lightning_cli_factory("cellarium.ml.models.CellariumGPT")
>>>>>>> 6c08fb2e
    cli(args=args)


@register_model
def geneformer(args: ArgsType = None) -> None:
    r"""
    CLI to run the :class:`cellarium.ml.models.Geneformer` model.

    This example shows how to fit feature count data to the Geneformer model [1].

    Example run::

        cellarium-ml geneformer fit \
            --data.filenames "gs://dsp-cellarium-cas-public/test-data/test_{0..3}.h5ad" \
            --data.shard_size 100 \
            --data.max_cache_size 2 \
            --data.batch_size 5 \
            --data.num_workers 1 \
            --trainer.accelerator gpu \
            --trainer.devices 1 \
            --trainer.default_root_dir runs/geneformer \
            --trainer.max_steps 10

    **References:**

    1. `Transfer learning enables predictions in network biology (Theodoris et al.)
       <https://www.nature.com/articles/s41586-023-06139-9>`_.

    Args:
        args: Arguments to parse. If ``None`` the arguments are taken from ``sys.argv``.
    """
    cli = lightning_cli_factory(
        "cellarium.ml.models.Geneformer",
        link_arguments=[
            LinkArguments(
                ("model.cpu_transforms", "model.transforms", "data"),
                "model.model.init_args.var_names_g",
                compute_var_names_g,
            )
        ],
    )
    cli(args=args)


@register_model
def incremental_pca(args: ArgsType = None) -> None:
    r"""
    CLI to run the :class:`cellarium.ml.models.IncrementalPCA` model.

    This example shows how to fit feature count data to incremental PCA
    model [1, 2].

    Example run::

        cellarium-ml incremental_pca fit \
            --model.model.init_args.n_components 50 \
            --data.filenames "gs://dsp-cellarium-cas-public/test-data/test_{0..3}.h5ad" \
            --data.shard_size 100 \
            --data.max_cache_size 2 \
            --data.batch_size 100 \
            --data.num_workers 4 \
            --trainer.accelerator gpu \
            --trainer.devices 1 \
            --trainer.default_root_dir runs/ipca \

    **References:**

    1. `A Distributed and Incremental SVD Algorithm for Agglomerative Data Analysis on Large Networks (Iwen et al.)
       <https://users.math.msu.edu/users/iwenmark/Papers/distrib_inc_svd.pdf>`_.
    2. `Incremental Learning for Robust Visual Tracking (Ross et al.)
       <https://www.cs.toronto.edu/~dross/ivt/RossLimLinYang_ijcv.pdf>`_.

    Args:
        args: Arguments to parse. If ``None`` the arguments are taken from ``sys.argv``.
    """
    cli = lightning_cli_factory(
        "cellarium.ml.models.IncrementalPCA",
        link_arguments=[
            LinkArguments(
                ("model.cpu_transforms", "model.transforms", "data"),
                "model.model.init_args.var_names_g",
                compute_var_names_g,
            )
        ],
        trainer_defaults={
            "max_epochs": 1,  # one pass
            "strategy": {
                "class_path": "lightning.pytorch.strategies.DDPStrategy",
                "dict_kwargs": {"broadcast_buffers": False},
            },
        },
    )
    cli(args=args)


@register_model
def logistic_regression(args: ArgsType = None) -> None:
    r"""
    CLI to run the :class:`cellarium.ml.models.LogisticRegression` model.

    Example run::

        cellarium-ml logistic_regression fit \
            --data.filenames "gs://dsp-cellarium-cas-public/test-data/test_{0..3}.h5ad" \
            --data.shard_size 100 \
            --data.max_cache_size 2 \
            --data.batch_keys.x_ng.attr X \
            --data.batch_keys.x_ng.convert_fn cellarium.ml.utilities.data.densify \
            --data.batch_keys.var_names_g.attr var_names \
            --data.batch_keys.y_n.attr obs \
            --data.batch_keys.y_n.key cell_type \
            --data.batch_keys.y_n.convert_fn cellarium.ml.utilities.data.categories_to_codes \
            --data.batch_size 100 \
            --data.num_workers 4 \
            --trainer.accelerator gpu \
            --trainer.devices 1 \
            --trainer.max_steps 1000

    Args:
        args: Arguments to parse. If ``None`` the arguments are taken from ``sys.argv``.
    """

    cli = lightning_cli_factory(
        "cellarium.ml.models.LogisticRegression",
        link_arguments=[
            LinkArguments(
                ("model.cpu_transforms", "model.transforms", "data"),
                "model.model.init_args.var_names_g",
                compute_var_names_g,
            ),
            LinkArguments("data", "model.model.init_args.n_obs", compute_n_obs),
            LinkArguments("data", "model.model.init_args.y_categories", compute_y_categories),
        ],
    )
    cli(args=args)


@register_model
def onepass_mean_var_std(args: ArgsType = None) -> None:
    r"""
    CLI to run the :class:`cellarium.ml.models.OnePassMeanVarStd` model.

    This example shows how to calculate mean, variance, and standard deviation of log normalized
    feature count data in one pass [1].

    Example run::

        cellarium-ml onepass_mean_var_std fit \
            --data.filenames "gs://dsp-cellarium-cas-public/test-data/test_{0..3}.h5ad" \
            --data.shard_size 100 \
            --data.max_cache_size 2 \
            --data.batch_size 100 \
            --data.num_workers 4 \
            --trainer.accelerator gpu \
            --trainer.devices 1 \
            --trainer.default_root_dir runs/onepass \

    **References:**

    1. `Algorithms for calculating variance
       <https://en.wikipedia.org/wiki/Algorithms_for_calculating_variance>`_.

    Args:
        args: Arguments to parse. If ``None`` the arguments are taken from ``sys.argv``.
    """
    cli = lightning_cli_factory(
        "cellarium.ml.models.OnePassMeanVarStd",
        link_arguments=[
            LinkArguments(
                ("model.cpu_transforms", "model.transforms", "data"),
                "model.model.init_args.var_names_g",
                compute_var_names_g,
            )
        ],
        trainer_defaults={
            "max_epochs": 1,  # one pass
            "strategy": {
                "class_path": "lightning.pytorch.strategies.DDPStrategy",
                "dict_kwargs": {"broadcast_buffers": False},
            },
        },
    )
    cli(args=args)


@register_model
def probabilistic_pca(args: ArgsType = None) -> None:
    r"""
    CLI to run the :class:`cellarium.ml.models.ProbabilisticPCA` model.

    This example shows how to fit feature count data to probabilistic PCA
    model [1].

    There are two flavors of probabilistic PCA model that are available:

    1. ``marginalized`` - latent variable ``z`` is marginalized out [1]. Marginalized
       model provides a closed-form solution for the marginal log-likelihood.
       Closed-form solution for the marginal log-likelihood has reduced
       variance compared to the ``linear_vae`` model.
    2. ``linear_vae`` - latent variable ``z`` has a diagonal Gaussian distribution [2].
       Training a linear VAE with variational inference recovers a uniquely identifiable
       global maximum  corresponding to the principal component directions.
       The global maximum of the ELBO objective for the linear VAE  is identical
       to the global maximum for the marginal log-likelihood of probabilistic PCA.

    Example run::

        cellarium-ml probabilistic_pca fit \
            --model.model.init_args.n_components 256 \
            --model.model.init_args.ppca_flavor marginalized \
            --data.filenames "gs://dsp-cellarium-cas-public/test-data/test_{0..3}.h5ad" \
            --data.shard_size 100 \
            --data.max_cache_size 2 \
            --data.batch_size 100 \
            --data.shuffle true \
            --data.num_workers 4 \
            --trainer.accelerator gpu \
            --trainer.devices 1 \
            --trainer.max_steps 1000 \
            --trainer.default_root_dir runs/ppca \

    **References:**

    1. `Probabilistic Principal Component Analysis (Tipping et al.)
       <https://www.robots.ox.ac.uk/~cvrg/hilary2006/ppca.pdf>`_.
    2. `Understanding Posterior Collapse in Generative Latent Variable Models (Lucas et al.)
       <https://openreview.net/pdf?id=r1xaVLUYuE>`_.

    Args:
        args: Arguments to parse. If ``None`` the arguments are taken from ``sys.argv``.
    """
    cli = lightning_cli_factory(
        "cellarium.ml.models.ProbabilisticPCA",
        link_arguments=[
            LinkArguments(
                ("model.cpu_transforms", "model.transforms", "data"),
                "model.model.init_args.var_names_g",
                compute_var_names_g,
            ),
            LinkArguments("data", "model.model.init_args.n_obs", compute_n_obs),
        ],
    )
    cli(args=args)


@register_model
def tdigest(args: ArgsType = None) -> None:
    r"""
    CLI to run the :class:`cellarium.ml.models.TDigest` model.

    This example shows how to calculate non-zero median of normalized feature count
    data in one pass [1].

    Example run::

        cellarium-ml tdigest fit \
            --data.filenames "gs://dsp-cellarium-cas-public/test-data/test_{0..3}.h5ad" \
            --data.shard_size 100 \
            --data.max_cache_size 2 \
            --data.batch_size 100 \
            --data.num_workers 4 \
            --trainer.accelerator cpu \
            --trainer.devices 1 \
            --trainer.default_root_dir runs/tdigest \

    **References:**

    1. `Computing Extremely Accurate Quantiles Using T-Digests (Dunning et al.)
       <https://github.com/tdunning/t-digest/blob/master/docs/t-digest-paper/histo.pdf>`_.

    Args:
        args: Arguments to parse. If ``None`` the arguments are taken from ``sys.argv``.
    """
    cli = lightning_cli_factory(
        "cellarium.ml.models.TDigest",
        link_arguments=[
            LinkArguments(
                ("model.cpu_transforms", "model.transforms", "data"),
                "model.model.init_args.var_names_g",
                compute_var_names_g,
            )
        ],
        trainer_defaults={
            "max_epochs": 1,  # one pass
        },
    )
    cli(args=args)


def main(args: ArgsType = None) -> None:
    """
    CLI that dispatches to the appropriate model cli based on the model name in ``args`` and runs it.

    Args:
        args: Arguments to parse. If ``None`` the arguments are taken from ``sys.argv``.
            The model name is expected to be the first argument if ``args`` is a list
            or the ``model_name`` key if ``args`` is a dictionary or ``Namespace``.
    """
    if isinstance(args, (dict, Namespace)):
        if "model_name" not in args:
            raise ValueError("'model_name' key must be specified in args")
        model_name = args.pop("model_name")
    elif isinstance(args, list):
        if len(args) == 0:
            raise ValueError("'model_name' must be specified as the first argument in args")
        model_name = args.pop(0)
    elif args is None:
        args = sys.argv[1:].copy()
        if len(args) == 0:
            raise ValueError("'model_name' must be specified after cellarium-ml")
        model_name = args.pop(0)

    if model_name not in REGISTERED_MODELS:
        raise ValueError(f"'model_name' must be one of {list(REGISTERED_MODELS.keys())}. Got '{model_name}'")
    model_cli = REGISTERED_MODELS[model_name]
    with warnings.catch_warnings():
        warnings.filterwarnings("ignore", message="Transforming to str index.")
        warnings.filterwarnings("ignore", message="LightningCLI's args parameter is intended to run from within Python")
        warnings.filterwarnings("ignore", message="Your `IterableDataset` has `__len__` defined.")
        model_cli(args)  # run the model


if __name__ == "__main__":
    main()<|MERGE_RESOLUTION|>--- conflicted
+++ resolved
@@ -329,23 +329,10 @@
 def cellarium_gpt(args: ArgsType = None) -> None:
     r"""
     CLI to run the :class:`cellarium.ml.models.CellariumGPT` model.
-<<<<<<< HEAD
-
-    Args:
-        args: Arguments to parse. If ``None`` the arguments are taken from ``sys.argv``.
-    """
-    cli = lightning_cli_factory(
-        "cellarium.ml.models.CellariumGPT",
-        link_arguments=[
-            LinkArguments("data.dadc", "model.model.init_args.gene_categories", lambda x: x.var_names.values)
-        ],
-    )
-=======
     Args:
         args: Arguments to parse. If ``None`` the arguments are taken from ``sys.argv``.
     """
     cli = lightning_cli_factory("cellarium.ml.models.CellariumGPT")
->>>>>>> 6c08fb2e
     cli(args=args)
 
 
