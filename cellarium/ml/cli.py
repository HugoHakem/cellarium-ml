--- conflicted
+++ resolved
@@ -202,7 +202,6 @@
     return field(adata)
 
 
-<<<<<<< HEAD
 def nunique_scvi(data: CellariumAnnDataDataModule) -> int:
     """
     Compute the number of categories in the target variable.
@@ -219,7 +218,6 @@
     Returns:
         The number of categories in the target variable.
     """
-    # return data.batch_keys["batch_index_n"].nunique()
     field = data.batch_keys["batch_index_n"]
     value = getattr(data.dadc[0], field.attr)
     if field.key is not None:
@@ -227,14 +225,11 @@
     return len(value.cat.categories)
 
 
-def compute_var_names_g(transforms: list[torch.nn.Module], data: CellariumAnnDataDataModule) -> np.ndarray:
-=======
 def compute_var_names_g(
     cpu_transforms: list[torch.nn.Module] | None,
     transforms: list[torch.nn.Module] | None,
     data: CellariumAnnDataDataModule,
 ) -> np.ndarray:
->>>>>>> 2e13ded1
     """
     Compute variable names from the data by applying the transforms.
 
@@ -611,8 +606,11 @@
     cli = lightning_cli_factory(
         "cellarium.ml.models.SingleCellVariationalInference",
         link_arguments=[
-            LinkArguments(("model.transforms", "data"), "model.model.init_args.var_names_g", compute_var_names_g),
-            # LinkArguments("data", "model.model.init_args.n_obs", compute_n_obs),
+            LinkArguments(
+                ("model.cpu_transforms", "model.transforms", "data"),
+                "model.model.init_args.var_names_g",
+                compute_var_names_g,
+            ),
             LinkArguments("data", "model.model.init_args.n_batch", nunique_scvi),
         ],
     )
