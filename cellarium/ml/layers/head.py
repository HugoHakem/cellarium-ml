# Copyright Contributors to the Cellarium project.
# SPDX-License-Identifier: BSD-3-Clause

from typing import Any

import torch
from torch import nn

from cellarium.ml.utilities.layers import create_initializer


class MultiHeadReadout(nn.Module):
    """
    Multi-head readout.

    Args:
        categorical_token_size_dict:
            Categorical token vocabulary sizes.
        d_model:
            Dimensionality of the embeddings and hidden states.
        use_bias:
            Whether to use bias in the linear transformations.
        output_logits_scale:
            Multiplier for the output logits.
        heads_initializer:
            Initializer for the output linear transformations.
    """

    def __init__(
        self,
        categorical_token_size_dict: dict[str, int],
        d_model: int,
        use_bias: bool,
        output_logits_scale: float,
        heads_initializer: dict[str, Any],
    ) -> None:
        super().__init__()
        self.readout_dict = nn.ModuleDict(
            {key: nn.Linear(d_model, vocab_size, use_bias) for key, vocab_size in categorical_token_size_dict.items()}
        )
        self.output_logits_scale = output_logits_scale
        self.heads_initializer = heads_initializer

        self._reset_parameters()

    def _reset_parameters(self) -> None:
<<<<<<< HEAD
        for module in self.W.children():
            assert isinstance(module.weight, torch.Tensor)
=======
        for module in self.readout_dict.children():
            assert isinstance(module, nn.Linear)
>>>>>>> 770a1571
            create_initializer(self.heads_initializer)(module.weight)

            if module.bias is not None:
                assert isinstance(module.bias, torch.Tensor)
                nn.init.zeros_(module.bias)

    def forward(self, hidden_state_ncd: torch.Tensor) -> dict[str, torch.Tensor]:
        """
        Args:
            hidden_state_ncd:
                Hidden state tensor of shape ``(n, c, d)``.

        Returns:
            Dictionary of output logits tensors of shape ``(n, c, vocab_size)``.
        """
        return {key: self.output_logits_scale * self.readout_dict[key](hidden_state_ncd) for key in self.readout_dict}<|MERGE_RESOLUTION|>--- conflicted
+++ resolved
@@ -44,13 +44,8 @@
         self._reset_parameters()
 
     def _reset_parameters(self) -> None:
-<<<<<<< HEAD
-        for module in self.W.children():
-            assert isinstance(module.weight, torch.Tensor)
-=======
         for module in self.readout_dict.children():
             assert isinstance(module, nn.Linear)
->>>>>>> 770a1571
             create_initializer(self.heads_initializer)(module.weight)
 
             if module.bias is not None:
