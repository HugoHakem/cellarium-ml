# Copyright Contributors to the Cellarium project.
# SPDX-License-Identifier: BSD-3-Clause

from typing import Any, Literal

import torch
from torch import nn
from torch.nn.attention import SDPBackend, sdpa_kernel
<<<<<<< HEAD
from torch.nn.attention.flex_attention import flex_attention
=======
from torch.nn.attention.flex_attention import BlockMask, flex_attention
>>>>>>> 5888543f

from cellarium.ml.utilities.layers import create_initializer

try:
    # use_cs returns True if the active device is a CSX device.
    from cerebras.pytorch.backend import use_cs
except ImportError:

    def use_cs() -> bool:
        return False


compiled_flex_attention = torch.compile(flex_attention, dynamic=False)


class MultiHeadAttention(nn.Module):
    """
    Multi-head attention.

    Args:
        d_model:
            Dimensionality of the embeddings and hidden states.
        use_bias:
            Whether to use bias in the linear transformations.
        n_heads:
            Number of attention heads.
        dropout_p:
            Dropout probability.
        attention_logits_scale:
            Multiplier for the attention scores.
        attention_backend:
            Backend for the attention computation.
        attention_softmax_fp32:
            Whether to use float32 for softmax computation when ``torch`` backend is used.
        Wqkv_initializer:
            Initializer for the query, key, and value linear transformations.
        Wo_initializer:
            Initializer for the output linear transformation.
    """

    backend_map = {
        "math": SDPBackend.MATH,
        "flash": SDPBackend.FLASH_ATTENTION,
        "mem_efficient": SDPBackend.EFFICIENT_ATTENTION,
    }

    def __init__(
        self,
        d_model: int,
        use_bias: bool,
        n_heads: int,
        dropout_p: float,
        attention_logits_scale: float,
<<<<<<< HEAD
        attention_backend: Literal["flash", "flex", "math", "mem_efficient", "torch"],
=======
        attention_backend: Literal["flex", "math", "mem_efficient", "torch"],
>>>>>>> 5888543f
        attention_softmax_fp32: bool,
        Wqkv_initializer: dict[str, Any],
        Wo_initializer: dict[str, Any],
    ) -> None:
        super().__init__()
        self.Wq = nn.Linear(d_model, d_model, bias=use_bias)
        self.Wk = nn.Linear(d_model, d_model, bias=use_bias)
        self.Wv = nn.Linear(d_model, d_model, bias=use_bias)
        self.Wo = nn.Linear(d_model, d_model, bias=use_bias)
        self.n_heads = n_heads
        self.dropout_p = dropout_p
        self.attention_logits_scale = attention_logits_scale
        self.attention_backend = attention_backend
        self.attention_softmax_fp32 = attention_softmax_fp32
        self.Wqkv_initializer = Wqkv_initializer
        self.Wo_initializer = Wo_initializer

        self._reset_parameters()

    def _reset_parameters(self) -> None:
        for module in [self.Wq, self.Wk, self.Wv]:
            create_initializer(self.Wqkv_initializer)(module.weight)
            if module.bias is not None:
                nn.init.zeros_(module.bias)

        create_initializer(self.Wo_initializer)(self.Wo.weight)
        if self.Wo.bias is not None:
            nn.init.zeros_(self.Wo.bias)

    @staticmethod
    def split_heads(X_nqd: torch.Tensor, n_heads: int) -> torch.Tensor:
        """Transposition for parallel computation of multiple attention heads."""
        X_nqhk = X_nqd.reshape(X_nqd.shape[0], X_nqd.shape[1], n_heads, -1)
        X_nhqk = X_nqhk.permute(0, 2, 1, 3)
        return X_nhqk

    @staticmethod
    def merge_heads(X_nhqk: torch.Tensor) -> torch.Tensor:
        """Reverse of split_heads."""
        X_nqhk = X_nhqk.permute(0, 2, 1, 3)
        X_nqd = X_nqhk.reshape(X_nqhk.shape[0], X_nqhk.shape[1], -1)
        return X_nqd

    def forward(
        self,
        x_query_ncd: torch.Tensor,
        x_key_ncd: torch.Tensor,
        x_value_ncd: torch.Tensor,
        attention_mask_ncc: torch.Tensor | BlockMask,
    ) -> torch.Tensor:
        """
        Args:
            x_query_ncd:
                Input query tensor of shape ``(n, c, d)``.
            x_key_ncd:
                Input key tensor of shape ``(n, c, d)``.
            x_value_ncd:
                Input value tensor of shape ``(n, c, d)``.
            attention_mask_ncc:
                Attention mask tensor of shape ``(n, c, c)``.

        Returns:
            The output hidden state tensor of shape ``(n, c, d)``.
        """
        n_heads = self.n_heads
        query_ncd = self.Wq(x_query_ncd)
        key_ncd = self.Wk(x_key_ncd)
        value_ncd = self.Wv(x_value_ncd)
        # d = k * h
        query_nhck = self.split_heads(query_ncd, n_heads)
        key_nhck = self.split_heads(key_ncd, n_heads)
        value_nhck = self.split_heads(value_ncd, n_heads)

        # scale_factor is computed according to the muP paper
        scale_factor = self.attention_logits_scale / query_nhck.shape[-1]

        if (self.attention_backend == "torch") or use_cs():
            assert isinstance(attention_mask_ncc, torch.Tensor)
            key_nhck = key_nhck * torch.tensor(scale_factor, dtype=key_nhck.dtype)
            attention_logits_nhcc = torch.matmul(query_nhck, key_nhck.transpose(-1, -2))
            neg_inf = torch.tensor(float("-inf"), dtype=torch.float32)
            attention_bias_ncc = torch.where(attention_mask_ncc, 0, neg_inf).to(attention_logits_nhcc.dtype)
            attention_logits_nhcc += attention_bias_ncc.unsqueeze(1).expand(attention_logits_nhcc.shape)
            if self.attention_softmax_fp32 and attention_logits_nhcc.dtype != torch.float32:
                attention_weights_nhcc = nn.functional.softmax(attention_logits_nhcc.float(), dim=-1).to(
                    attention_logits_nhcc.dtype
                )
            else:
                attention_weights_nhcc = nn.functional.softmax(attention_logits_nhcc, dim=-1)
            attention_weights_nhcc = nn.functional.dropout(
                attention_weights_nhcc, self.dropout_p, training=self.training
            )
            output_nhck = torch.matmul(attention_weights_nhcc, value_nhck)
        elif self.attention_backend == "flex":
<<<<<<< HEAD
            output_nhck = compiled_flex_attention(
=======
            assert isinstance(attention_mask_ncc, BlockMask)
            if self.dropout_p > 0.0:
                raise NotImplementedError("Dropout is not yet supported for flex_attention")
            output_nhck = compiled_flex_attention(  # type: ignore[assignment]
>>>>>>> 5888543f
                query_nhck,
                key_nhck,
                value_nhck,
                block_mask=attention_mask_ncc,
                scale=scale_factor,
<<<<<<< HEAD
                # TODO: dropout
=======
>>>>>>> 5888543f
            )
        else:
            assert isinstance(attention_mask_ncc, torch.Tensor)
            with sdpa_kernel(self.backend_map[self.attention_backend]):
                output_nhck = nn.functional.scaled_dot_product_attention(
                    query_nhck,
                    key_nhck,
                    value_nhck,
                    attn_mask=attention_mask_ncc.unsqueeze(1),
                    dropout_p=self.dropout_p if self.training else 0.0,
                    scale=scale_factor,
                )

        output_ncd = self.merge_heads(output_nhck)
        return self.Wo(output_ncd)  # _ncd<|MERGE_RESOLUTION|>--- conflicted
+++ resolved
@@ -6,11 +6,7 @@
 import torch
 from torch import nn
 from torch.nn.attention import SDPBackend, sdpa_kernel
-<<<<<<< HEAD
-from torch.nn.attention.flex_attention import flex_attention
-=======
 from torch.nn.attention.flex_attention import BlockMask, flex_attention
->>>>>>> 5888543f
 
 from cellarium.ml.utilities.layers import create_initializer
 
@@ -64,11 +60,7 @@
         n_heads: int,
         dropout_p: float,
         attention_logits_scale: float,
-<<<<<<< HEAD
-        attention_backend: Literal["flash", "flex", "math", "mem_efficient", "torch"],
-=======
         attention_backend: Literal["flex", "math", "mem_efficient", "torch"],
->>>>>>> 5888543f
         attention_softmax_fp32: bool,
         Wqkv_initializer: dict[str, Any],
         Wo_initializer: dict[str, Any],
@@ -163,23 +155,15 @@
             )
             output_nhck = torch.matmul(attention_weights_nhcc, value_nhck)
         elif self.attention_backend == "flex":
-<<<<<<< HEAD
-            output_nhck = compiled_flex_attention(
-=======
             assert isinstance(attention_mask_ncc, BlockMask)
             if self.dropout_p > 0.0:
                 raise NotImplementedError("Dropout is not yet supported for flex_attention")
             output_nhck = compiled_flex_attention(  # type: ignore[assignment]
->>>>>>> 5888543f
                 query_nhck,
                 key_nhck,
                 value_nhck,
                 block_mask=attention_mask_ncc,
                 scale=scale_factor,
-<<<<<<< HEAD
-                # TODO: dropout
-=======
->>>>>>> 5888543f
             )
         else:
             assert isinstance(attention_mask_ncc, torch.Tensor)
