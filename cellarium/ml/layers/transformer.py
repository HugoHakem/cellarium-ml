# Copyright Contributors to the Cellarium project.
# SPDX-License-Identifier: BSD-3-Clause

from typing import Any, Literal

import torch
from torch import nn
from torch.nn.attention.flex_attention import BlockMask

from cellarium.ml.layers.attention import MultiHeadAttention
from cellarium.ml.layers.ffn import PositionWiseFFN
from cellarium.ml.layers.normadd import NormAdd


class TransformerBlock(nn.Module):
    """
    Transformer block.

    Args:
        d_model:
            Dimensionality of the embeddings and hidden states.
        d_ffn:
            Dimensionality of the inner feed-forward layers.
        use_bias:
            Whether to use bias in the linear transformations and norm-add layers.
        n_heads:
            Number of attention heads.
        dropout_p:
            Dropout probability.
        attention_logits_scale:
            Multiplier for the attention scores.
        attention_backend:
            Backend for the attention computation.
        attention_softmax_fp32:
            Whether to use FP32 for the softmax computation when ``torch`` backend is used.
        Wqkv_initializer:
            Initializer for the query, key, and value linear transformations.
        Wo_initializer:
            Initializer for the output linear transformation.
        dense1_initializer:
            Initializer for the first dense layer.
        dense2_initializer:
            Initializer for the second dense layer.
    """

    def __init__(
        self,
        d_model: int,
        d_ffn: int,
        use_bias: bool,
        n_heads: int,
        dropout_p: float,
        attention_logits_scale: float,
<<<<<<< HEAD
        attention_backend: Literal["flash", "flex", "math", "mem_efficient", "torch"],
=======
        attention_backend: Literal["flex", "math", "mem_efficient", "torch"],
>>>>>>> 5888543f
        attention_softmax_fp32: bool,
        Wqkv_initializer: dict[str, Any],
        Wo_initializer: dict[str, Any],
        dense1_initializer: dict[str, Any],
        dense2_initializer: dict[str, Any],
    ) -> None:
        super().__init__()
        if d_model % n_heads != 0:
            raise ValueError(f"`d_model` ({d_model}) must be divisible by `n_heads` ({n_heads})")
        self.attention = MultiHeadAttention(
            d_model,
            use_bias,
            n_heads,
            dropout_p,
            attention_logits_scale,
            attention_backend,
            attention_softmax_fp32,
            Wqkv_initializer,
            Wo_initializer,
        )
        self.normadd1 = NormAdd(d_model, dropout_p, use_bias)
        self.ffn = PositionWiseFFN(
            d_ffn,
            d_model,
            use_bias,
            dense1_initializer,
            dense2_initializer,
        )
        self.normadd2 = NormAdd(d_model, dropout_p, use_bias)

    def forward(
        self,
        hidden_state_ncd: torch.Tensor,
        attention_mask_ncc: torch.Tensor | BlockMask,
    ) -> torch.Tensor:
        """
        Args:
            hidden_state_ncd:
                Hidden state tensor of shape ``(n, c, d)``.
            attention_mask_ncc:
                Attention mask tensor of shape ``(n, c, c)``.

        Returns:
            The output hidden state tensor of shape ``(n, c, d)``.
        """
        hidden_state_ncd = self.normadd1(hidden_state_ncd, lambda X: self.attention(X, X, X, attention_mask_ncc))
        return self.normadd2(hidden_state_ncd, lambda Y: self.ffn(Y))  # _ncd


class Transformer(nn.Module):
    """
    Transformer model.

    Args:
        d_model:
            Dimensionality of the embeddings and hidden states.
        d_ffn:
            Dimensionality of the inner feed-forward layers.
        use_bias:
            Whether to use bias in the linear transformations and norm-add layers.
        n_heads:
            Number of attention heads.
        n_blocks:
            Number of transformer blocks.
        dropout_p:
            Dropout probability.
        attention_logits_scale:
            Multiplier for the attention scores.
        attention_backend:
            Backend for the attention computation.
        attention_softmax_fp32:
            Whether to use FP32 for the softmax computation when ``torch`` backend is used.
        Wqkv_initializer:
            Initializer for the query, key, and value linear transformations.
        Wo_initializer:
            Initializer for the output linear transformation.
        dense1_initializer:
            Initializer for the first dense layer.
        dense2_initializer:
            Initializer for the second dense layer.
    """

    def __init__(
        self,
        d_model: int,
        d_ffn: int,
        use_bias: bool,
        n_heads: int,
        n_blocks: int,
        dropout_p: float,
        attention_logits_scale: float,
<<<<<<< HEAD
        attention_backend: Literal["flash", "flex", "math", "mem_efficient", "torch"],
=======
        attention_backend: Literal["flex", "math", "mem_efficient", "torch"],
>>>>>>> 5888543f
        attention_softmax_fp32: bool,
        Wqkv_initializer: dict[str, Any],
        Wo_initializer: dict[str, Any],
        dense1_initializer: dict[str, Any],
        dense2_initializer: dict[str, Any],
    ) -> None:
        super().__init__()
        self.n_blocks = n_blocks
        self.blocks = nn.ModuleList(
            [
                TransformerBlock(
                    d_model,
                    d_ffn,
                    use_bias,
                    n_heads,
                    dropout_p,
                    attention_logits_scale,
                    attention_backend,
                    attention_softmax_fp32,
                    Wqkv_initializer,
                    Wo_initializer,
                    dense1_initializer,
                    dense2_initializer,
                )
                for _ in range(n_blocks)
            ]
        )
        self.ln = nn.LayerNorm(d_model, bias=use_bias)

        self._reset_parameters()

    def _reset_parameters(self) -> None:
        self.ln.reset_parameters()

    def forward(
        self,
        hidden_state_ncd: torch.Tensor,
        attention_mask_ncc: torch.Tensor | BlockMask,
    ) -> torch.Tensor:
        """
        Args:
            hidden_state_ncd:
                Hidden state tensor of shape ``(n, c, d)``.
            attention_mask_ncc:
                Attention mask tensor of shape ``(n, c, c)``.

        Returns:
            The output hidden state tensor of shape ``(n, c, d)``.
        """
        for block in self.blocks:
            hidden_state_ncd = block(hidden_state_ncd, attention_mask_ncc)

        return self.ln(hidden_state_ncd)<|MERGE_RESOLUTION|>--- conflicted
+++ resolved
@@ -51,11 +51,7 @@
         n_heads: int,
         dropout_p: float,
         attention_logits_scale: float,
-<<<<<<< HEAD
-        attention_backend: Literal["flash", "flex", "math", "mem_efficient", "torch"],
-=======
         attention_backend: Literal["flex", "math", "mem_efficient", "torch"],
->>>>>>> 5888543f
         attention_softmax_fp32: bool,
         Wqkv_initializer: dict[str, Any],
         Wo_initializer: dict[str, Any],
@@ -147,11 +143,7 @@
         n_blocks: int,
         dropout_p: float,
         attention_logits_scale: float,
-<<<<<<< HEAD
-        attention_backend: Literal["flash", "flex", "math", "mem_efficient", "torch"],
-=======
         attention_backend: Literal["flex", "math", "mem_efficient", "torch"],
->>>>>>> 5888543f
         attention_softmax_fp32: bool,
         Wqkv_initializer: dict[str, Any],
         Wo_initializer: dict[str, Any],
