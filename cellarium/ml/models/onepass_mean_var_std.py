--- conflicted
+++ resolved
@@ -125,13 +125,8 @@
         """
         mean_g = self.x_sums / self.x_size
         if self.algorithm == "shifted_data":
-<<<<<<< HEAD
-            if self.x_shift is not None:
-                mean_g = mean_g + self.x_shift
-=======
             assert isinstance(self.x_shift, torch.Tensor)
             mean_g = mean_g + self.x_shift
->>>>>>> 770a1571
         return mean_g
 
     @property
