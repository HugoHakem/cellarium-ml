--- conflicted
+++ resolved
@@ -1,10 +1,6 @@
 # Copyright Contributors to the Cellarium project.
 # SPDX-License-Identifier: BSD-3-Clause
 
-<<<<<<< HEAD
-from collections.abc import Sequence
-=======
->>>>>>> f59144d9
 from typing import Literal
 
 import lightning.pytorch as pl
@@ -14,11 +10,7 @@
 from lightning.pytorch.strategies import DDPStrategy
 
 from cellarium.ml.models.model import CellariumModel
-<<<<<<< HEAD
-from cellarium.ml.utilities.data import get_rank_and_num_replicas
-=======
 from cellarium.ml.utilities.distributed import get_rank_and_num_replicas
->>>>>>> f59144d9
 from cellarium.ml.utilities.testing import (
     assert_arrays_equal,
     assert_columns_and_array_lengths_equal,
@@ -39,11 +31,7 @@
         var_names_g: The variable names schema for the input data validation.
     """
 
-<<<<<<< HEAD
-    def __init__(self, var_names_g: Sequence[str], algorithm: Literal["naive", "shifted_data"] = "naive") -> None:
-=======
     def __init__(self, var_names_g: np.ndarray, algorithm: Literal["naive", "shifted_data"] = "naive") -> None:
->>>>>>> f59144d9
         super().__init__()
         self.var_names_g = var_names_g
         n_vars = len(self.var_names_g)
@@ -54,13 +42,6 @@
         self.x_squared_sums: torch.Tensor
         self.x_size: torch.Tensor
         self.x_shift: torch.Tensor | None
-<<<<<<< HEAD
-        self.register_buffer("x_sums", torch.zeros(n_vars))
-        self.register_buffer("x_squared_sums", torch.zeros(n_vars))
-        self.register_buffer("x_size", torch.tensor(0))
-        self.register_buffer("x_shift", None)
-        self._dummy_param = torch.nn.Parameter(torch.tensor(0.0))
-=======
         self.register_buffer("x_sums", torch.empty(n_vars))
         self.register_buffer("x_squared_sums", torch.empty(n_vars))
         self.register_buffer("x_size", torch.empty(()))
@@ -78,7 +59,6 @@
         if self.x_shift is not None:
             self.x_shift.zero_()
         self._dummy_param.data.zero_()
->>>>>>> f59144d9
 
     def forward(self, x_ng: torch.Tensor, var_names_g: np.ndarray) -> dict[str, torch.Tensor | None]:
         """
@@ -99,12 +79,8 @@
             self.x_squared_sums = self.x_squared_sums + (x_ng**2).sum(dim=0)
             self.x_size = self.x_size + x_ng.shape[0]
         elif self.algorithm == "shifted_data":
-<<<<<<< HEAD
-            if self.x_shift is None:
-=======
             assert self.x_shift is not None
             if (self.x_shift == 0).all():
->>>>>>> f59144d9
                 _, world_size = get_rank_and_num_replicas()
                 if world_size > 1:
                     gathered_x_ng = torch.zeros(
