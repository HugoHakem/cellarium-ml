# Copyright Contributors to the Cellarium project.
# SPDX-License-Identifier: BSD-3-Clause

from typing import Literal

import lightning.pytorch as pl
import numpy as np
import torch
import torch.distributed as dist
from lightning.pytorch.strategies import DDPStrategy

from cellarium.ml.models.model import CellariumModel
from cellarium.ml.utilities.distributed import get_rank_and_num_replicas
from cellarium.ml.utilities.testing import (
    assert_arrays_equal,
    assert_columns_and_array_lengths_equal,
)


class OnePassMeanVarStd(CellariumModel):
    """
    Calculate the mean, variance, and standard deviation of the data in one pass (epoch)
    using running sums and running squared sums.

    **References:**

    1. `Algorithms for calculating variance
       <https://en.wikipedia.org/wiki/Algorithms_for_calculating_variance>`_.

    Args:
        var_names_g: The variable names schema for the input data validation.
    """

<<<<<<< HEAD
    def __init__(self, var_names_g, algorithm="naive"):
=======
    def __init__(self, var_names_g: np.ndarray, algorithm: Literal["naive", "shifted_data"] = "naive") -> None:
>>>>>>> 2e13ded1
        super().__init__()
        self.var_names_g = var_names_g
        n_vars = len(self.var_names_g)
        self.n_vars = n_vars
        self.algorithm = algorithm

        self.x_sums: torch.Tensor
        self.x_squared_sums: torch.Tensor
        self.x_size: torch.Tensor
        self.x_shift: torch.Tensor | None
        self.register_buffer("x_sums", torch.empty(n_vars))
        self.register_buffer("x_squared_sums", torch.empty(n_vars))
        self.register_buffer("x_size", torch.empty(()))
        if self.algorithm == "shifted_data":
            self.register_buffer("x_shift", torch.empty(n_vars))
        else:
            self.register_buffer("x_shift", None)
        self._dummy_param = torch.nn.Parameter(torch.empty(()))
        self.reset_parameters()

    def reset_parameters(self) -> None:
        self.x_sums.zero_()
        self.x_squared_sums.zero_()
        self.x_size.zero_()
        if self.x_shift is not None:
            self.x_shift.zero_()
        self._dummy_param.data.zero_()

    def forward(self, x_ng: torch.Tensor, var_names_g: np.ndarray):
        """
        Args:
            x_ng:
                Gene counts matrix.
            var_names_g:
                The list of the variable names in the input data.

        Returns:
            An empty dictionary.
        """
        assert_columns_and_array_lengths_equal("x_ng", x_ng, "var_names_g", var_names_g)
        assert_arrays_equal("var_names_g", var_names_g, "var_names_g", self.var_names_g)

        if self.algorithm == "naive":
            self.x_sums = self.x_sums + x_ng.sum(dim=0)
            self.x_squared_sums = self.x_squared_sums + (x_ng**2).sum(dim=0)
            self.x_size = self.x_size + x_ng.shape[0]
        elif self.algorithm == "shifted_data":
            assert self.x_shift is not None
            if (self.x_shift == 0).all():
                _, world_size = get_rank_and_num_replicas()
                if world_size > 1:
                    gathered_x_ng = torch.zeros(
                        world_size * x_ng.shape[0], x_ng.shape[1], dtype=x_ng.dtype, device=x_ng.device
                    )
                    dist.all_gather_into_tensor(gathered_x_ng, x_ng)
                    x_shift = gathered_x_ng.mean(dim=0)
                else:
                    x_shift = x_ng.mean(dim=0)
                self.x_shift = x_shift
            self.x_sums = self.x_sums + (x_ng - self.x_shift).sum(dim=0)
            self.x_squared_sums = self.x_squared_sums + ((x_ng - self.x_shift) ** 2).sum(dim=0)
            self.x_size = self.x_size + x_ng.shape[0]
        else:
            raise ValueError(f"Unknown algorithm: {self.algorithm}")

        return {}

    def on_train_start(self, trainer: pl.Trainer) -> None:
        if trainer.world_size > 1:
            assert isinstance(
                trainer.strategy, DDPStrategy
            ), "OnePassMeanVarStd requires that the trainer uses the DDP strategy."
            assert (
                trainer.strategy._ddp_kwargs["broadcast_buffers"] is False
            ), "OnePassMeanVarStd requires that broadcast_buffers is set to False."

    def on_epoch_end(self, trainer: pl.Trainer) -> None:
        # no need to merge if only one process
        if trainer.world_size == 1:
            return

        # merge the running sums
        dist.reduce(self.x_sums, dst=0, op=dist.ReduceOp.SUM)
        dist.reduce(self.x_squared_sums, dst=0, op=dist.ReduceOp.SUM)
        dist.reduce(self.x_size, dst=0, op=dist.ReduceOp.SUM)

    @property
    def mean_g(self) -> torch.Tensor:
        """
        Mean of the data.
        """
        mean_g = self.x_sums / self.x_size
        if self.algorithm == "shifted_data":
            mean_g = mean_g + self.x_shift
        return mean_g

    @property
    def var_g(self) -> torch.Tensor:
        """
        Variance of the data.
        """
        return self.x_squared_sums / self.x_size - (self.x_sums / self.x_size) ** 2

    @property
    def std_g(self) -> torch.Tensor:
        """
        Standard deviation of the data.
        """
        return torch.sqrt(self.var_g)<|MERGE_RESOLUTION|>--- conflicted
+++ resolved
@@ -1,7 +1,6 @@
 # Copyright Contributors to the Cellarium project.
 # SPDX-License-Identifier: BSD-3-Clause
 
-from typing import Literal
 
 import lightning.pytorch as pl
 import numpy as np
@@ -31,11 +30,7 @@
         var_names_g: The variable names schema for the input data validation.
     """
 
-<<<<<<< HEAD
     def __init__(self, var_names_g, algorithm="naive"):
-=======
-    def __init__(self, var_names_g: np.ndarray, algorithm: Literal["naive", "shifted_data"] = "naive") -> None:
->>>>>>> 2e13ded1
         super().__init__()
         self.var_names_g = var_names_g
         n_vars = len(self.var_names_g)
