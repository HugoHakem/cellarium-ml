# Copyright Contributors to the Cellarium project.
# SPDX-License-Identifier: BSD-3-Clause

import math

import lightning.pytorch as pl
import numpy as np
import torch
import torch.distributed as dist
import torch.nn as nn
from lightning.pytorch.strategies import DDPStrategy

from cellarium.ml.models.model import CellariumModel, PredictMixin
from cellarium.ml.utilities.testing import (
    assert_arrays_equal,
    assert_columns_and_array_lengths_equal,
)


class IncrementalPCA(CellariumModel, PredictMixin):
    """
    Distributed and Incremental PCA.

    **References:**

    1. `A Distributed and Incremental SVD Algorithm for Agglomerative Data Analysis on Large Networks (Iwen et al.)
       <https://users.math.msu.edu/users/iwenmark/Papers/distrib_inc_svd.pdf>`_.
    2. `Incremental Learning for Robust Visual Tracking (Ross et al.)
       <https://www.cs.toronto.edu/~dross/ivt/RossLimLinYang_ijcv.pdf>`_.

    Args:
        var_names_g:
            The variable names schema for the input data validation.
        n_components:
            Number of principal components.
        svd_lowrank_niter:
            Number of iterations for the low-rank SVD algorithm.
        perform_mean_correction:
            If ``True`` then the mean correction is applied to the update step.
            If ``False`` then the data is assumed to be centered and the mean correction
            is not applied to the update step.
    """

    def __init__(
        self,
        var_names_g: np.ndarray,
        n_components: int,
        svd_lowrank_niter: int = 2,
        perform_mean_correction: bool = True,
    ) -> None:
        super().__init__()
        self.var_names_g = var_names_g
        n_vars = len(self.var_names_g)
        self.n_vars = n_vars
        self.n_components = n_components
        self.svd_lowrank_niter = svd_lowrank_niter
        self.perform_mean_correction = perform_mean_correction
        self.V_kg: torch.Tensor
        self.S_k: torch.Tensor
        self.x_mean_g: torch.Tensor
        self.x_size: torch.Tensor
        self.register_buffer("V_kg", torch.empty(n_components, n_vars))
        self.register_buffer("S_k", torch.empty(n_components))
        self.register_buffer("x_mean_g", torch.empty(n_vars))
        self.register_buffer("x_size", torch.empty(()))
        self._dummy_param = nn.Parameter(torch.empty(()))
        self.reset_parameters()

    def reset_parameters(self) -> None:
        self.V_kg.zero_()
        self.S_k.zero_()
        self.x_mean_g.zero_()
        self.x_size.zero_()
        self._dummy_param.data.zero_()

    def forward(self, x_ng: torch.Tensor, var_names_g: np.ndarray) -> dict[str, torch.Tensor | None]:
        """
        Incrementally update partial SVD with new data.

        Args:
            x_ng:
                Gene counts matrix.
            var_names_g:
                The list of the variable names in the input data.

        Returns:
            An empty dictionary.
        """
        assert_columns_and_array_lengths_equal("x_ng", x_ng, "var_names_g", var_names_g)
        assert_arrays_equal("var_names_g", var_names_g, "var_names_g", self.var_names_g)

        k = self.n_components
        niter = self.svd_lowrank_niter
        self_X_size = self.x_size
        other_X_size = x_ng.size(0)
        total_X_size = self_X_size + other_X_size
<<<<<<< HEAD
        assert k <= min(other_X_size, g), (
            f"Rank of svd_lowrank (n_components): {k} must be less than min(n_obs, n_vars): {min(other_X_size, g)}"
        )
=======
>>>>>>> a1f134e3

        # compute SVD of new data
        if self.perform_mean_correction:
            self_X_mean = self.x_mean_g
            other_X_mean = x_ng.mean(dim=0)
            _, S_k, V_gk = torch.svd_lowrank(x_ng - other_X_mean, q=k, niter=niter)
        else:
            _, S_k, V_gk = torch.svd_lowrank(x_ng, q=k, niter=niter)

        # if not the first batch, merge results
        if self_X_size > 0:
            self_X = torch.einsum("k,kg->kg", self.S_k, self.V_kg)
            other_X = torch.einsum("k,gk->kg", S_k, V_gk)
            joined_X = torch.cat([self_X, other_X], dim=0)
            if self.perform_mean_correction:
                mean_correction = (
                    math.sqrt(self_X_size * other_X_size / total_X_size) * (self_X_mean - other_X_mean)[None, :]
                )
                joined_X = torch.cat([joined_X, mean_correction], dim=0)
            # perform SVD on merged results
            _, S_k, V_gk = torch.svd_lowrank(joined_X, q=k, niter=niter)

        # update buffers
        self.V_kg = V_gk.T
        self.S_k = S_k
        self.x_size = total_X_size
        if self.perform_mean_correction:
            self.x_mean_g = self_X_mean * self_X_size / total_X_size + other_X_mean * other_X_size / total_X_size

        return {}

    def on_train_start(self, trainer: pl.Trainer) -> None:
        if trainer.world_size > 1:
            assert isinstance(trainer.strategy, DDPStrategy), (
                "Distributed and Incremental PCA requires that the trainer uses the DDP strategy."
            )
            assert trainer.strategy._ddp_kwargs["broadcast_buffers"] is False, (
                "Distributed and Incremental PCA requires that broadcast_buffers is set to False."
            )

    def on_train_epoch_end(self, trainer: pl.Trainer) -> None:
        """
        Merge partial SVD results from parallel processes at the end of the epoch.

        Merging SVDs is performed hierarchically. At each merging level, the leading
        process (even rank) merges its SVD with the trailing process (odd rank).
        The trailing process discards its SVD and is terminated. The leading
        process continues to the next level. This process continues until only
        one process remains. The final SVD is stored on the remaining process.

        The number of levels (hierarchy depth) scales logarithmically with the
        number of processes.
        """
        # no need to merge if only one process
        if trainer.world_size == 1:
            return

        assert trainer.current_epoch == 0, "Only one pass through the data is required."

        # parameters
        k = self.n_components
        niter = self.svd_lowrank_niter
        self_X_size = self.x_size
        self_X = torch.einsum("k,kg->kg", self.S_k, self.V_kg).contiguous()
        if self.perform_mean_correction:
            self_X_mean = self.x_mean_g

        # initialize rank, world_size, and merging level i
        rank = trainer.global_rank
        world_size = trainer.world_size
        i = 0
        while world_size > 1:
            # level i
            # at most two local ranks (leading and trailing)
            if rank % 2 == 0:  # leading rank
                if rank + 1 < world_size:
                    # if there is a trailing rank
                    # then concatenate and merge SVDs
                    src = (rank + 1) * 2**i
                    other_X = torch.zeros_like(self_X)
                    other_X_size = torch.zeros_like(self_X_size)
                    dist.recv(other_X, src=src)
                    dist.recv(other_X_size, src=src)
                    total_X_size = self_X_size + other_X_size

                    # obtain joined_X
                    joined_X = torch.cat([self_X, other_X], dim=0)
                    if self.perform_mean_correction:
                        other_X_mean = torch.zeros_like(self_X_mean)
                        dist.recv(other_X_mean, src=src)
                        mean_correction = (
                            math.sqrt(self_X_size * other_X_size / total_X_size) * (self_X_mean - other_X_mean)[None, :]
                        )
                        joined_X = torch.cat([joined_X, mean_correction], dim=0)

                    # perform SVD on joined_X
                    _, S_k, V_gk = torch.svd_lowrank(joined_X, q=k, niter=niter)

                    # update parameters
                    V_kg = V_gk.T
                    if self.perform_mean_correction:
                        self_X_mean = (
                            self_X_mean * self_X_size / total_X_size + other_X_mean * other_X_size / total_X_size
                        )
                    self_X = torch.einsum("k,kg->kg", S_k, V_kg).contiguous()
                    self_X_size = total_X_size
            else:  # trailing rank
                # send to a leading rank and exit
                dst = (rank - 1) * 2**i
                dist.send(self_X, dst=dst)
                dist.send(self_X_size, dst=dst)
                if self.perform_mean_correction:
                    dist.send(self_X_mean, dst=dst)
                break
            # update rank, world_size, and level i
            rank = rank // 2
            world_size = math.ceil(world_size / 2)
            i += 1
        else:
            assert trainer.global_rank == 0
            self.V_kg = V_kg
            self.S_k = S_k
            self.x_size = self_X_size
            if self.perform_mean_correction:
                self.x_mean_g = self_X_mean

    @property
    def explained_variance_k(self) -> torch.Tensor:
        r"""
        The amount of variance explained by each of the selected components. The variance
        estimation uses ``x_size`` degrees of freedom.

        Equal to ``n_components`` largest eigenvalues of the covariance matrix of input data.
        """
        return self.S_k**2 / self.x_size

    @property
    def components_kg(self) -> torch.Tensor:
        r"""
        Principal axes in feature space, representing the directions of maximum variance
        in the data. Equivalently, the right singular vectors of the centered input data,
        parallel to its eigenvectors. The components are sorted by decreasing ``explained_variance_k``.
        """
        return self.V_kg

    def predict(self, x_ng: torch.Tensor, var_names_g: np.ndarray) -> dict[str, np.ndarray | torch.Tensor]:
        """
        Centering and embedding of the input data ``x_ng`` into the principal component space.

        Args:
            x_ng:
                Gene counts matrix.
            var_names_g:
                The list of the variable names in the input data.

        Returns:
            A dictionary with the following keys:

            - ``x_ng``: Embedding of the input data into the principal component space.
            - ``var_names_g``: The list of variable names for the output data.
        """
        assert_columns_and_array_lengths_equal("x_ng", x_ng, "var_names_g", var_names_g)
        assert_arrays_equal("var_names_g", var_names_g, "var_names_g", self.var_names_g)

        z_nk = (x_ng - self.x_mean_g) @ self.V_kg.T
        var_names_k = np.array([f"PC{i + 1}" for i in range(self.n_components)])
        return {"x_ng": z_nk, "var_names_g": var_names_k}<|MERGE_RESOLUTION|>--- conflicted
+++ resolved
@@ -94,12 +94,9 @@
         self_X_size = self.x_size
         other_X_size = x_ng.size(0)
         total_X_size = self_X_size + other_X_size
-<<<<<<< HEAD
         assert k <= min(other_X_size, g), (
             f"Rank of svd_lowrank (n_components): {k} must be less than min(n_obs, n_vars): {min(other_X_size, g)}"
         )
-=======
->>>>>>> a1f134e3
 
         # compute SVD of new data
         if self.perform_mean_correction:
