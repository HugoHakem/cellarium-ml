--- conflicted
+++ resolved
@@ -60,312 +60,6 @@
         return attention_mask_ncc
 
 
-<<<<<<< HEAD
-class DummyTokenizer(torch.nn.Module):
-    def forward(self, **kwargs: dict[str, torch.Tensor]) -> dict[str, torch.Tensor]:
-        return kwargs
-
-
-class PredictTokenizer(torch.nn.Module):
-    def __init__(
-        self,
-        max_total_mrna_umis: int,
-        gene_vocab_sizes: dict[str, int],
-        metadata_vocab_sizes: dict[str, int],
-        ontology_infos: dict[str, dict[str, Any]],
-    ) -> None:
-        super().__init__()
-        self.max_total_mrna_umis = max_total_mrna_umis
-        self.gene_vocab_sizes = gene_vocab_sizes
-        self.metadata_vocab_sizes = metadata_vocab_sizes
-        self.ontology_infos = ontology_infos
-
-    def forward(
-        self,
-        metadata_tokens_n: dict[str, torch.Tensor],
-        metadata_prompt_masks_n: dict[str, torch.Tensor],
-        gene_tokens_nc: dict[str, torch.Tensor],
-        gene_prompt_mask_nc: torch.Tensor,
-    ) -> dict[str, dict[str, torch.Tensor] | torch.Tensor]:
-        # step 1. gene tokens
-        gene_value_nc = gene_tokens_nc.pop("gene_value").float()
-        total_mrna_umis_nc = gene_tokens_nc.pop("total_mrna_umis").float()
-        device = gene_value_nc.device
-
-        # step 1.1 downsample gene values (by scaling, to preserve differentiability)
-        max_total_mrna_umis = torch.tensor(self.max_total_mrna_umis, device=device)
-        downsampled_total_mrna_umis_nc = torch.minimum(total_mrna_umis_nc, max_total_mrna_umis).float()
-        gene_downsample_p_nc = downsampled_total_mrna_umis_nc / total_mrna_umis_nc
-        gene_value_nc = gene_value_nc * gene_downsample_p_nc
-        total_mrna_umis_nc = downsampled_total_mrna_umis_nc
-
-        # step 1.2 create gene query and prompt masks
-        gene_query_mask_nc = ~gene_prompt_mask_nc
-        gene_value_nc3 = torch.stack(
-            [
-                torch.log1p(gene_value_nc) * gene_prompt_mask_nc.float(),  # masked values are set to 0
-                gene_query_mask_nc.float(),  # 1 if the gene is queried, 0 if the gene is prompted
-                torch.log1p(total_mrna_umis_nc),
-            ],
-            dim=2,
-        )
-        gene_tokens_nc["gene_value"] = gene_value_nc3
-
-        # step 2. metadata tokens
-        #   assign token codes based on the ontology info
-        #   token values not in the ontology are treated as unmeasured and assigned a code value of -1
-        for key, ontology_info in self.ontology_infos.items():
-            assert self.metadata_vocab_sizes[key] == len(ontology_info["names"])
-            metadata_tokens_n[key] = torch.tensor(
-                pd.Categorical(metadata_tokens_n[key], categories=ontology_info["names"]).codes,
-                dtype=torch.int,
-            )
-        # step 2.1 create metadata query and prompt masks
-        metadata_prompt_mask_nm = torch.stack(
-            [metadata_prompt_masks_n[key] for key in self.ontology_infos.keys()], dim=1
-        )
-        metadata_query_mask_nm = ~metadata_prompt_mask_nm
-
-        # clamp unmeasured tokens to 0
-        # for key, metadata_token_n in metadata_tokens_n.items():
-        #     metadata_tokens_n[key] = metadata_token_n.clamp(0).int()
-
-        # impute mask token for unmeasured metadata
-        for i, (key, metadata_token_n) in enumerate(metadata_tokens_n.items()):
-            # for each metadata type, mask token is the last token in the vocabulary
-            mask_token_index = self.metadata_vocab_sizes[key]
-            metadata_tokens_n[key] = torch.where(metadata_query_mask_nm[:, i], mask_token_index, metadata_token_n).int()
-
-        # step 3. generate the full prompt mask
-        prompt_mask_nc = torch.cat([gene_prompt_mask_nc, metadata_prompt_mask_nm], dim=1)
-
-        return {
-            "gene_tokens_nc": gene_tokens_nc,
-            "metadata_tokens_n": metadata_tokens_n,
-            "prompt_mask_nc": prompt_mask_nc,
-        }
-
-
-class TrainTokenizer(torch.nn.Module):
-    """
-    Tokenizer for the Cellarium GPT model.
-
-    Args:
-        context_len:
-            Context length.
-        gene_downsample_fraction:
-            Downsample fraction.
-        min_total_mrna_umis:
-            Minimum total mRNA UMIs.
-        max_total_mrna_umis:
-            Maximum total mRNA UMIs.
-        gene_vocab_sizes:
-            Gene token vocabulary sizes.
-        metadata_vocab_sizes:
-            Metadata token vocabulary sizes.
-        ontology_infos:
-            Ontology information.
-    """
-
-    def __init__(
-        self,
-        context_len: int,
-        gene_downsample_fraction: float,
-        min_total_mrna_umis: int,
-        max_total_mrna_umis: int,
-        gene_vocab_sizes: dict[str, int],
-        metadata_vocab_sizes: dict[str, int],
-        ontology_downsample_p: float,
-        ontology_infos_path: str,
-        prefix_len: int | None = None,
-        metadata_prompt_tokens: list[str] | None = None,
-        obs_names_rng: bool = False,
-    ) -> None:
-        super().__init__()
-        self.context_len = context_len
-        self.gene_downsample_fraction = gene_downsample_fraction
-        self.min_total_mrna_umis = min_total_mrna_umis
-        self.max_total_mrna_umis = max_total_mrna_umis
-        self.gene_vocab_sizes = gene_vocab_sizes
-        self.metadata_vocab_sizes = metadata_vocab_sizes
-        ontology_infos = torch.load(ontology_infos_path, weights_only=True)
-        self.ontology_infos = ontology_infos
-        self.ontology_downsample_p = ontology_downsample_p
-        self.prefix_len = prefix_len
-        self.metadata_prompt_tokens = metadata_prompt_tokens
-        self.obs_names_rng = obs_names_rng
-
-    def forward(
-        self,
-        metadata_tokens_n: dict[str, torch.Tensor],
-        gene_tokens_n: dict[str, torch.Tensor],
-        gene_tokens_ng: dict[str, torch.Tensor],
-        gene_id_g: torch.Tensor | None = None,
-        obs_names_n: np.ndarray | None = None,
-    ) -> dict[str, dict[str, torch.Tensor] | torch.Tensor]:
-        ### GENE TOKENS ###
-        n, g = gene_tokens_ng["gene_value"].shape
-        m = len(metadata_tokens_n)
-        gene_context_len = self.context_len - m
-        device = gene_tokens_ng["gene_value"].device
-
-        ## gene measurement tokens (assay, suspension type, etc.) ##
-        gene_tokens_nc = {key: gene_tokens_n[key][:, None].expand(-1, gene_context_len).int() for key in gene_tokens_n}
-
-        ## gene id ##
-        if gene_id_g is None:
-            gene_id_g = torch.arange(g, device=device)
-        gene_tokens_ng["gene_id"] = gene_id_g.expand(n, g)
-
-        if self.obs_names_rng:
-            rng_n = [torch.Generator(device=device) for _ in range(n)]
-            [rng.manual_seed(int(obs_name)) for rng, obs_name in zip(rng_n, obs_names_n)]
-            shuffle_idx_ng = torch.stack([torch.randperm(g, generator=rng, device=device) for rng in rng_n])
-        else:
-            shuffle_idx_ng = torch.argsort(torch.rand((n, g), dtype=torch.float32, device=device), dim=-1)
-        shuffle_idx_nc = shuffle_idx_ng[:, :gene_context_len]
-
-        for key, gene_token_ng in gene_tokens_ng.items():
-            gene_tokens_nc[key] = torch.gather(gene_token_ng, dim=-1, index=shuffle_idx_nc)
-
-        ## gene value ##
-        gene_value_nc = gene_tokens_nc.pop("gene_value")
-        total_mrna_umis_nc = gene_tokens_nc.pop("total_mrna_umis")
-        # downsample gene values
-        max_total_mrna_umis = torch.tensor(self.max_total_mrna_umis, device=device)
-        downsampled_total_mrna_umis_nc = torch.minimum(total_mrna_umis_nc, max_total_mrna_umis).float()
-        if self.gene_downsample_fraction > 0:
-            gene_downsample_p_nc = torch.minimum(
-                torch.rand((n, gene_context_len), device=device) / self.gene_downsample_fraction,
-                torch.tensor(1.0, device=device),
-            )
-            downsampled_total_mrna_umis_nc = torch.lerp(
-                torch.full_like(gene_downsample_p_nc, self.min_total_mrna_umis),
-                downsampled_total_mrna_umis_nc,
-                gene_downsample_p_nc,
-            )
-        gene_downsample_p_nc = downsampled_total_mrna_umis_nc / total_mrna_umis_nc
-        gene_value_nc = torch.binomial(gene_value_nc, gene_downsample_p_nc)
-        total_mrna_umis_nc = torch.round(downsampled_total_mrna_umis_nc)
-        if self.prefix_len is not None:
-            prefix_len_n = torch.full((n,), self.prefix_len, dtype=torch.float32)
-        else:
-            # sample prefix length
-            # prefix_len_weights = [1, max_prefix_len / 2, max_prefix_len / 3, ..., max_prefix_len / max_prefix_len]
-            max_prefix_len = gene_context_len - 1
-            prefix_len_weights = 1 / torch.arange(max_prefix_len + 1, dtype=torch.float32)
-            prefix_len_weights[0] = 1 / 10
-            prefix_len_n = torch.multinomial(prefix_len_weights, n, replacement=True)
-        # create prompt and query masks
-        gene_query_mask_nc = torch.arange(gene_context_len, device=device) >= prefix_len_n[:, None].expand(n, -1)
-        gene_prompt_mask_nc = ~gene_query_mask_nc
-        if "measured_genes_mask" in gene_tokens_nc:
-            measured_genes_mask_nc = gene_tokens_nc.pop("measured_genes_mask")
-            gene_query_mask_nc = gene_query_mask_nc & measured_genes_mask_nc
-            gene_prompt_mask_nc = gene_prompt_mask_nc & measured_genes_mask_nc
-
-        gene_value_nc3 = torch.stack(
-            [
-                torch.log1p(gene_value_nc) * gene_prompt_mask_nc.float(),
-                gene_query_mask_nc.float(),
-                torch.log1p(total_mrna_umis_nc),
-            ],
-            dim=2,
-        )
-        gene_tokens_nc["gene_value"] = gene_value_nc3
-        # gene label
-        gene_value_vocab_size = self.gene_vocab_sizes["gene_value"]
-        gene_label_nc = gene_value_nc.clamp(0, gene_value_vocab_size - 1).int()
-
-        ### METADATA TOKENS ###
-
-        ## metadata tokens ##
-        # assign token codes based on the ontology info
-        # token values not in the ontology are treated as unmeasured and assigned a code value of -1
-        for key, ontology_info in self.ontology_infos.items():
-            assert self.metadata_vocab_sizes[key] == len(ontology_info["names"])
-            metadata_tokens_n[key] = torch.tensor(
-                pd.Categorical(metadata_tokens_n[key], categories=ontology_info["names"]).codes,
-                dtype=torch.int,
-            )
-        # create metadata query and prompt masks
-        if self.metadata_prompt_tokens is not None:
-            metadata_prompt_mask_nm = torch.zeros((n, m), dtype=torch.bool, device=device)
-            for metadata_token_idx, metadata_token in enumerate(metadata_tokens_n):
-                if metadata_token in self.metadata_prompt_tokens:
-                    metadata_prompt_mask_nm[:, metadata_token_idx] = True
-        else:
-            metadata_prefix_len_n = torch.randint(0, m + 1, (n,), device=device)
-            metadata_prefix_mask_nm = torch.arange(m, device=device) < metadata_prefix_len_n[:, None]
-            shuffle_idx_nm = torch.argsort(torch.rand_like(metadata_prefix_mask_nm, dtype=torch.float32), dim=-1)
-            metadata_prompt_mask_nm = torch.gather(metadata_prefix_mask_nm, dim=-1, index=shuffle_idx_nm)
-        metadata_query_mask_nm = ~metadata_prompt_mask_nm
-        metadata_measured_mask_nm = torch.stack(
-            [metadata_token_n >= 0 for metadata_token_n in metadata_tokens_n.values()], dim=1
-        ).bool()
-        metadata_query_mask_nm = metadata_query_mask_nm & metadata_measured_mask_nm
-        metadata_prompt_mask_nm = metadata_prompt_mask_nm & metadata_measured_mask_nm
-        # clamp unmeasured tokens to 0
-        for key, metadata_token_n in metadata_tokens_n.items():
-            metadata_tokens_n[key] = metadata_token_n.clamp(0).int()
-        # metadata labels
-        metadata_labels_n = {key: metadata_tokens_n[key].clone() for key in metadata_tokens_n}
-        if self.ontology_downsample_p != 0:
-            # downsample metadata based on ontology
-            for key, ontology_info in self.ontology_infos.items():
-                if "shortest_distances_matrix" not in ontology_info:
-                    continue
-                metadata_token_n = metadata_tokens_n[key]
-                shortest_distances_matrix = ontology_info["shortest_distances_matrix"]
-                ontology_weights = (
-                    self.ontology_downsample_p * (1 - self.ontology_downsample_p) ** shortest_distances_matrix
-                )
-                metadata_tokens_n[key] = (
-                    torch.multinomial(ontology_weights[metadata_token_n], num_samples=1).squeeze(-1).int()
-                )
-        # impute mask token for unmeasured metadata
-        # mask token is the last token in the vocabulary
-        for i, (key, metadata_token_n) in enumerate(metadata_tokens_n.items()):
-            metadata_tokens_n[key] = torch.where(
-                metadata_query_mask_nm[:, i], self.metadata_vocab_sizes[key], metadata_token_n
-            ).int()
-
-        ### PROMPT MASK ###
-        prompt_mask_nc = torch.cat([gene_prompt_mask_nc, metadata_prompt_mask_nm], dim=1)
-
-        ### LABELS ###
-        block_label_nc = torch.block_diag(
-            gene_label_nc,
-            *[metadata_label_n.unsqueeze(-1) for metadata_label_n in metadata_labels_n.values()],
-        )
-        labels_nc = {
-            key: block_label_nc[n * i : n * (i + 1)] for i, key in enumerate(["gene_value"] + list(metadata_tokens_n))
-        }
-
-        ### LABEL WEIGHTS ###
-        block_label_weight_nc = (
-            torch.block_diag(
-                gene_query_mask_nc / torch.maximum(gene_query_mask_nc.sum(dim=-1, keepdim=True), torch.tensor(1.0)),
-                *[metadata_query_mask_nm[:, i].unsqueeze(-1).float() for i in range(m)],
-            )
-            / n
-        )
-        label_weights_nc = {
-            key: block_label_weight_nc[n * i : n * (i + 1)]
-            for i, key in enumerate(["gene_value"] + list(metadata_tokens_n))
-        }
-
-        return {
-            "gene_tokens_nc": gene_tokens_nc,
-            "metadata_tokens_n": metadata_tokens_n,
-            "prompt_mask_nc": prompt_mask_nc,
-            "labels_nc": labels_nc,
-            "label_weights_nc": label_weights_nc,
-        }
-
-
-=======
->>>>>>> 07896ed2
 class CellariumGPT(CellariumModel, PredictMixin, ValidateMixin):
     """
     CellariumGPT model.
@@ -579,16 +273,10 @@
     @attention_backend.setter
     def attention_backend(self, value: Literal["flex", "math", "mem_efficient", "torch"]) -> None:
         for block in self.transformer.blocks:
-<<<<<<< HEAD
-            block.attention.attention_backend = attention_backend
-
-    def predict(
-=======
             # assert isinstance(block, TransformerBlock)
             block.attention.attention_backend = value
 
     def get_embeddings(
->>>>>>> 07896ed2
         self,
         gene_tokens_nc: dict[str, torch.Tensor],
         metadata_tokens_n: dict[str, torch.Tensor],
@@ -612,15 +300,7 @@
 
             n, c = prompt_mask_nc.shape
             attention_mask_ncc = create_block_mask(
-                prompt_diagonal_mask_mod,
-                B=n,
-                H=None,
-                Q_LEN=c,
-                KV_LEN=c,
-                BLOCK_SIZE=c,
-                device=prompt_mask_nc.device,
-                _compile=False,
-            )
+                prompt_diagonal_mask_mod, B=n, H=None, Q_LEN=c, KV_LEN=c, BLOCK_SIZE=c, device=prompt_mask_nc.device, _compile=False)
         else:
             attention_mask_ncc = prompt_diagonal_mask(prompt_mask_nc)
 
