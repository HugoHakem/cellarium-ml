--- conflicted
+++ resolved
@@ -14,15 +14,7 @@
 from torch import nn
 from torch.nn.attention import SDPBackend, sdpa_kernel
 
-<<<<<<< HEAD
-from cellarium.ml.models.model import CellariumModel, PredictMixin
-from cellarium.ml.utilities.testing import (
-    assert_arrays_equal,
-    assert_columns_and_array_lengths_equal,
-)
-=======
 from cellarium.ml.models.model import CellariumModel, PredictMixin, ValidateMixin
->>>>>>> f0519b2a
 
 
 def prefix_diagonal_mask(context_len: int, prefix_len: int, device: torch.device) -> torch.Tensor:
@@ -456,36 +448,7 @@
         return hidden_state_ncd
 
 
-<<<<<<< HEAD
-class NegativeBinomialHead(nn.Module):
-    """
-    Negative binomial head.
-
-    Args:
-        d_model:
-            Dimensionality of the embeddings and hidden states.
-        use_bias:
-            Whether to use bias in the linear transformations.
-        output_mult:
-            Multiplier for the output embeddings.
-    """
-
-    def __init__(self, d_model: int, use_bias: bool, output_mult: float) -> None:
-        super().__init__()
-        self.dense = nn.Linear(d_model, 2, bias=use_bias)
-        self.output_mult = output_mult
-
-    def forward(self, hidden_state_ncd) -> tuple[torch.Tensor, torch.Tensor]:
-        output = self.dense(hidden_state_ncd) * self.output_mult
-        mu_nc = output[..., 0].exp()
-        theta_nc = output[..., 1].exp()
-        return mu_nc, theta_nc
-
-
-class CellariumGPT(CellariumModel, PredictMixin):
-=======
 class CellariumGPT(CellariumModel, ValidateMixin, PredictMixin):
->>>>>>> f0519b2a
     """
     Cellarium GPT model.
 
@@ -539,14 +502,7 @@
         input_mult: float = 1.0,
         output_mult: float = 1.0,
         initializer_range: float = 0.02,
-<<<<<<< HEAD
-        backend: Literal["keops", "torch", "math", "flash", "mem_efficient"] = "keops",
-        log_metrics: bool = True,
-        log_plots: bool = False,
-        log_plots_every_n_steps_multiplier: int = 10,
-=======
         attn_backend: Literal["math", "flash", "mem_efficient"] = "mem_efficient",
->>>>>>> f0519b2a
     ) -> None:
         super().__init__()
         self.gene_categories = gene_categories
@@ -621,60 +577,7 @@
         for name, p in module.named_parameters():
             if name == "dense2.weight" or name == "Wo.weight":
                 # Special Scaled Initialization --> There are 2 Layer Norms per Transformer Block
-<<<<<<< HEAD
-                p.data.normal_(mean=0.0, std=(self.initializer_range / math.sqrt(2 * self.gpt_model.n_blocks)))
-
-    def tokenize(
-        self,
-        x_ng: torch.Tensor,
-        total_mrna_umis_n: torch.Tensor | None,
-        context_size: int | None = None,
-        shuffle: bool = False,
-        context_inds_c: torch.Tensor | None = None,
-    ) -> tuple[torch.Tensor, torch.Tensor]:
-        assert (
-            sum([(context_size is not None), (context_inds_c is not None)]) == 1
-        ), "Exactly one of [context_size, context_inds_c] must be provided."
-        n = x_ng.shape[0]
-        device = x_ng.device
-        ndx = torch.arange(n, device=device)
-
-        if context_inds_c is not None:
-            indices_nc = context_inds_c.expand(n, -1)
-        else:
-            if context_size is None:
-                context_size = self.n_context  # for mypy, but should never be reached
-            genes_context_size = context_size if total_mrna_umis_n is None else context_size - 1
-            if shuffle:
-                indices_ng = torch.argsort(torch.rand_like(x_ng))
-                indices_nc = indices_ng[:, :genes_context_size]
-            else:
-                indices_nc = torch.arange(genes_context_size, device=device).expand(n, -1)
-        values_nc = x_ng[ndx[:, None], indices_nc]
-        if total_mrna_umis_n is not None:
-            # concatenate total_mrna_umis to the random subset of genes
-            values_nc = torch.cat([total_mrna_umis_n[:, None], values_nc], dim=1)
-            ids_nc = torch.cat([torch.zeros((n, 1), dtype=torch.long, device=device), indices_nc + 1], dim=1)
-        else:
-            ids_nc = indices_nc + 1
-        return ids_nc, values_nc
-
-    def forward(
-        self, x_ng: torch.Tensor, var_names_g: np.ndarray, total_mrna_umis_n: torch.Tensor
-    ) -> dict[str, torch.Tensor]:
-        assert_columns_and_array_lengths_equal("x_ng", x_ng, "var_names_g", var_names_g)
-        assert_arrays_equal("var_names_g", var_names_g, "var_names_g", self.var_names_g)
-
-        n = x_ng.shape[0]
-        device = x_ng.device
-
-        # prefix includes the total_mrna_umis and a random subset of genes
-        # the length of the prefix is sampled uniformly from 1 to n_context - 1 (inclusive)
-        prefix_len_n = torch.randint(1, self.n_context, (n,), device=device)
-        labels_mask_nc = torch.arange(self.n_context, device=device)[None, :] >= prefix_len_n[:, None]
-=======
                 p.data.normal_(mean=0.0, std=(self.initializer_range / math.sqrt(2 * self.transformer.n_blocks)))
->>>>>>> f0519b2a
 
     @cached_property
     def token_to_id(self) -> dict[str, int]:
@@ -684,83 +587,6 @@
     def vectorized_token_to_id(self):
         return np.vectorize(lambda x: self.token_to_id[x])
 
-<<<<<<< HEAD
-        return {
-            "loss": loss,
-            "values_nc": values_nc,
-            "total_mrna_umis_n": total_mrna_umis_n,
-            "prefix_len_n": prefix_len_n,
-            "labels_mask_nc": labels_mask_nc,
-            "sample_weights_nc": sample_weights_nc,
-            "mu_nc": mu_nc,
-            "theta_nc": theta_nc,
-        }
-
-    def predict(
-        self,
-        x_ng: torch.Tensor,
-        var_names_g: np.ndarray,
-        total_mrna_umis_n: torch.Tensor,
-        context_inds_c: torch.Tensor,
-    ) -> dict[str, torch.Tensor | np.ndarray]:
-        """
-        Predict gene embeddings and negative binomial parameters.
-
-        Args:
-            x_ng:
-                The input gene expression data.
-            var_names_g:
-                The variable names schema for the input data validation.
-            total_mrna_umis_n:
-                The total mRNA UMIs.
-            context_inds_c:
-                The indices of genes (total of c context size) to include in the computation.
-
-        Returns:
-            A dictionary with the following keys and values:
-                - hidden_state_ncd: The final hidden state of the GPT model, i.e. the embeddings.
-                    First is the total mRNA UMIs.
-                - values_nc: The input gene expression data with the total mRNA UMIs and all input genes.
-                    First is the total mRNA UMIs.
-                - total_mrna_umis_n: The total mRNA UMIs.
-                - prefix_len_n: The length of the prefix.
-                - labels_mask_nc: The mask for the labels.
-                - sample_weights_nc: The sample weights.
-                - mu_nc: The mean of the negative binomial distribution.
-                - theta_nc: The inverse dispersion of the negative binomial distribution.
-        """
-        assert_columns_and_array_lengths_equal("x_ng", x_ng, "var_names_g", var_names_g)
-        assert_arrays_equal("var_names_g", var_names_g, "var_names_g", self.var_names_g)
-
-        n = x_ng.shape[0]
-        device = x_ng.device
-
-        # prefix includes the total_mrna_umis and a subset of genes
-        # the length of the prefix is given by context_size
-        context_length = len(context_inds_c) + 1
-        prefix_len_n = torch.ones(n, device=device) * context_length
-        labels_mask_nc = torch.arange(context_length, device=device)[None, :] >= prefix_len_n[:, None]
-
-        ids_nc, values_nc = self.tokenize(x_ng, total_mrna_umis_n, context_inds_c=context_inds_c, shuffle=False)
-        hidden_state_ncd = self.gpt_model(ids_nc, values_nc, labels_mask_nc, prefix_len_n, "block_diagonal")
-        mu_nc, theta_nc = self.nb_head(hidden_state_ncd)
-
-        sample_weights_nc = 1 / labels_mask_nc.sum(dim=1, keepdim=True).expand(-1, context_length)
-
-        return {
-            "hidden_state_ncd": hidden_state_ncd,
-            "values_nc": values_nc,
-            "total_mrna_umis_n": total_mrna_umis_n,
-            "prefix_len_n": prefix_len_n,
-            "labels_mask_nc": labels_mask_nc,
-            "sample_weights_nc": sample_weights_nc,
-            "mu_nc": mu_nc,
-            "theta_nc": theta_nc,
-        }
-
-    @torch.no_grad()
-    def on_batch_end(
-=======
     def forward(
         self,
         gene_value_ng: torch.Tensor,
@@ -823,7 +649,6 @@
         return {"loss": loss}
 
     def validate(
->>>>>>> f0519b2a
         self,
         trainer: pl.Trainer,
         pl_module: pl.LightningModule,
@@ -835,35 +660,6 @@
         obs_names_n: np.ndarray,
         batch_idx: int,
     ) -> None:
-<<<<<<< HEAD
-        if not self.log_metrics:
-            return
-
-        if (trainer.global_step + 1) % trainer.log_every_n_steps != 0:  # type: ignore[attr-defined]
-            return
-
-        self._log_metrics(pl_module, outputs)
-
-        if not self.log_plots:
-            return
-
-        if trainer.global_rank != 0:
-            return
-
-        if (trainer.global_step + 1) % (trainer.log_every_n_steps * self.log_plots_every_n_steps_multiplier) != 0:  # type: ignore[attr-defined]
-            return
-
-        self._log_plots(trainer, outputs)
-
-    def _log_metrics(self, pl_module: pl.LightningModule, outputs: dict[str, torch.Tensor]) -> None:
-        values_nc = outputs["values_nc"]
-        labels_mask_nc = outputs["labels_mask_nc"]
-        sample_weights_nc = outputs["sample_weights_nc"]
-        mu_nc = outputs["mu_nc"]
-        theta_nc = outputs["theta_nc"]
-        nonzero_mask = (values_nc > 0) & labels_mask_nc
-        zero_mask = (values_nc == 0) & labels_mask_nc
-=======
         device = gene_id_g.device
         gene_id_ng = gene_id_g.expand(gene_value_ng.shape)
         n, g = gene_id_ng.shape
@@ -990,7 +786,6 @@
         hidden_state_ncd = gene_embedding_ncd * self.input_mult
         hidden_state_ncd = self.transformer(hidden_state_ncd, attn_mask_cc, measured_genes_mask_nc)
         logits_nqm = self.head(hidden_state_ncd[:, prefix_len:]) * self.output_mult
->>>>>>> f0519b2a
 
         return {
             "logits_nqm": logits_nqm,
@@ -1050,9 +845,6 @@
     #             prompt_value_ns = torch.cat([prompt_value_ns, value_n1], dim=1)
     #     return prompt_value_ns
 
-<<<<<<< HEAD
-    def _log_plots(self, trainer: pl.Trainer, outputs: dict[str, torch.Tensor]):
-=======
     def _log_plots(
         self,
         trainer: pl.Trainer,
@@ -1061,7 +853,6 @@
         total_mrna_umis_n: torch.Tensor,
         prefix_len: int,
     ) -> None:
->>>>>>> f0519b2a
         import matplotlib.pyplot as plt
 
         nonzero_mask_nq = (value_nq > 0) & (value_nq < self.max_value + 1)
