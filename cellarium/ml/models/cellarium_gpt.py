# Copyright Contributors to the Cellarium project.
# SPDX-License-Identifier: BSD-3-Clause

from typing import TYPE_CHECKING, Literal

import lightning.pytorch as pl
import numpy as np
import torch
from torch import nn
from torch.nn.attention.flex_attention import BlockMask, create_block_mask

from cellarium.ml.layers import MultiHeadReadout, TokenEmbedding, Transformer
from cellarium.ml.models.model import CellariumModel, PredictMixin, ValidateMixin
from cellarium.ml.utilities.layers import scale_initializers_by_dimension
from cellarium.ml.utilities.mup import LRAdjustmentGroup

try:
    from cerebras.pytorch.backend import use_cs
except ImportError:

    def use_cs() -> bool:
        return False


torch.set_float32_matmul_precision("highest")


def prompt_diagonal_mask(prompt_mask_nc: torch.Tensor) -> torch.Tensor:
    """
    Generate a prompt diagonal mask for self-attention.

    Args:
        prompt_mask_nc:
            The prompt mask.

    Returns:
        torch.Tensor: The prompt diagonal mask.

    Example:

        For prompt_mask = [True, False, True, False, False], the attention mask is:

        [[True, False, True, False, False],
         [True, True,  True, False, False],
         [True, False, True, False, False],
         [True, False, True, True,  False],
         [True, False, True, False, True]]
    """
    device = prompt_mask_nc.device
    n, c = prompt_mask_nc.shape
    if use_cs():
        c_range = torch.arange(c, device=device, dtype=torch.float32)
        diag_mask_ncc = (c_range[:, None].expand(n, -1, 1) - c_range.expand(n, 1, -1)).abs()
        prompt_mask_n1c = 1 - prompt_mask_nc[:, None, :].float()
        attention_mask_ncc = diag_mask_ncc * prompt_mask_n1c
        return attention_mask_ncc == 0
    else:
        diag_mask_cc = torch.eye(c, dtype=torch.bool, device=device)
        attention_mask_ncc = prompt_mask_nc[:, None, :] | diag_mask_cc
        return attention_mask_ncc


class CellariumGPT(CellariumModel, PredictMixin, ValidateMixin):
    """
    CellariumGPT model.

    Args:
        categorical_token_size_dict:
            Categorical token vocabulary sizes. Must include "gene_value" and "gene_id". Additionally, it can include
            experimental conditions, such as "assay" and "suspension_type", and metadata tokens such as "cell_type",
            "tissue", "sex", "development_stage", and "disease".
        d_model:
            Dimensionality of the embeddings and hidden states.
        d_ffn:
            Dimensionality of the inner feed-forward layers.
        n_heads:
            Number of attention heads.
        n_blocks:
            Number of transformer blocks.
        dropout_p:
            Dropout probability.
        use_bias:
            Whether to use bias in the linear transformations.
        attention_backend:
            Backend for the attention computation.
        attention_softmax_fp32:
            Whether to use float32 for softmax computation when ``torch`` backend is used.
        loss_scale_dict:
            A dictionary of loss scales for each label type. These are the query tokens that are used
            to compute the loss.
        initializer_range:
            The standard deviation of the truncated normal initializer.
        embeddings_scale:
            Multiplier for the embeddings.
        attention_logits_scale:
            Multiplier for the attention logits.
        output_logits_scale:
            Multiplier for the output logits.
        mup_base_d_model:
            Base dimensionality of the model for muP.
        mup_base_d_ffn:
            Base dimensionality of the inner feed-forward layers for muP.
    """

    def __init__(
        self,
        # Vocab sizes
        categorical_token_size_dict: dict[str, int],
        # Model parameters
        d_model: int,
        d_ffn: int,
        n_heads: int,
        n_blocks: int,
        dropout_p: float,
        use_bias: bool,
        attention_backend: Literal["flex", "math", "mem_efficient", "torch"],
        attention_softmax_fp32: bool,
        loss_scale_dict: dict[str, float],
        # Tunable parameters
        initializer_range: float = 0.02,
        embeddings_scale: float = 1.0,
        attention_logits_scale: float = 1.0,
        output_logits_scale: float = 1.0,
        # muP (maximal update parameterization) parameters
        mup_base_d_model: int | None = None,
        mup_base_d_ffn: int | None = None,
    ) -> None:
        super().__init__()

        # Vocab sizes
        self.categorical_token_size_dict = categorical_token_size_dict

        # Initializers
        self.initializer_range = initializer_range
        default_initializer = {
            "name": "trunc_normal_",
            "mean": 0.0,
            "std": self.initializer_range,
            "a": -2 * self.initializer_range,
            "b": 2 * self.initializer_range,
        }
        embeddings_initializer = default_initializer.copy()
        Wqkv_initializer = default_initializer.copy()
        Wo_initializer = default_initializer.copy()
        dense1_initializer = default_initializer.copy()
        dense2_initializer = default_initializer.copy()
        heads_initializer = default_initializer.copy()
        self.lr_adjustment_groups = {
            "embedding": LRAdjustmentGroup("*embedding*weight"),
            "decoder_attention": LRAdjustmentGroup("*transformer*attention*W*weight"),
            "decoder_input_ffn": LRAdjustmentGroup("*transformer*ffn.dense1*weight"),
            "decoder_output_ffn": LRAdjustmentGroup("*transformer*ffn.dense2*weight"),
        }

        # Multipliers
        self.embeddings_scale = embeddings_scale
        self.attention_logits_scale = attention_logits_scale
        self.output_logits_scale = output_logits_scale

        # Handle muP scaling for Adam and AdamW optimizers
        if mup_base_d_model:
            d_model_width_mult = d_model / mup_base_d_model
            scale_initializers_by_dimension(
                [Wqkv_initializer, dense1_initializer],
                width_scale=d_model_width_mult**-0.5,
            )
            scale_initializers_by_dimension(
                Wo_initializer,
                width_scale=d_model_width_mult**-0.5,
                depth_scale=(2 * n_blocks) ** -0.5,
            )
            self.output_logits_scale /= d_model_width_mult
            for lr_adjustment_group in [
                "decoder_attention",
                "decoder_input_ffn",
            ]:
                self.lr_adjustment_groups[lr_adjustment_group].set_scale(1 / d_model_width_mult)
            self.width_mult = d_model_width_mult
        else:
            scale_initializers_by_dimension(
                Wo_initializer,
                depth_scale=(2 * n_blocks) ** -0.5,
            )

        if mup_base_d_ffn:
            d_ffn_width_mult = d_ffn / mup_base_d_ffn
            scale_initializers_by_dimension(
                dense2_initializer,
                width_scale=d_ffn_width_mult**-0.5,
                depth_scale=(2 * n_blocks) ** -0.5,
            )
            self.lr_adjustment_groups["decoder_output_ffn"].set_scale(1 / d_ffn_width_mult)
            assert self.width_mult == d_ffn_width_mult
        else:
            scale_initializers_by_dimension(
                dense2_initializer,
                depth_scale=(2 * n_blocks) ** -0.5,
            )

        embedding_token_size_dict = {}
        for key, vocab_size in categorical_token_size_dict.items():
            if key in loss_scale_dict:
                # Add 1 to the vocab size for the query tokens to account for the mask token
                embedding_token_size_dict[key] = vocab_size + 1
            elif key != "gene_value":
                embedding_token_size_dict[key] = vocab_size
        self.token_embedding = TokenEmbedding(
            categorical_token_size_dict=embedding_token_size_dict,
            continuous_token_list=["gene_value", "gene_query_mask", "total_mrna_umis"],
            d_model=d_model,
            embeddings_initializer=embeddings_initializer,
        )
        self.transformer = Transformer(
            d_model=d_model,
            d_ffn=d_ffn,
            use_bias=use_bias,
            n_heads=n_heads,
            n_blocks=n_blocks,
            dropout_p=dropout_p,
            attention_logits_scale=attention_logits_scale,
            attention_backend=attention_backend,
            attention_softmax_fp32=attention_softmax_fp32,
            Wqkv_initializer=Wqkv_initializer,
            Wo_initializer=Wo_initializer,
            dense1_initializer=dense1_initializer,
            dense2_initializer=dense2_initializer,
        )
        self.head = MultiHeadReadout(
            categorical_token_size_dict={key: categorical_token_size_dict[key] for key in loss_scale_dict},
            d_model=d_model,
            use_bias=use_bias,
            output_logits_scale=output_logits_scale,
            heads_initializer=heads_initializer,
        )
        self.loss_scale_dict = loss_scale_dict

        self.reset_parameters()

    def reset_parameters(self) -> None:
        def _reset_parameters(module):
            return getattr(module, "_reset_parameters", lambda: None)()

        self.apply(_reset_parameters)

    @property
    def d_model(self) -> int:
        block = self.transformer.blocks[0]
<<<<<<< HEAD
        # assert isinstance(block, TransformerBlock)
=======
        if TYPE_CHECKING:
            assert isinstance(block, TransformerBlock)
>>>>>>> 8a0d836e
        return block.d_model

    @property
    def d_ffn(self) -> int:
        block = self.transformer.blocks[0]
<<<<<<< HEAD
        # assert isinstance(block, TransformerBlock)
=======
        if TYPE_CHECKING:
            assert isinstance(block, TransformerBlock)
>>>>>>> 8a0d836e
        return block.d_ffn

    @property
    def n_heads(self) -> int:
        block = self.transformer.blocks[0]
<<<<<<< HEAD
        # assert isinstance(block, TransformerBlock)
=======
        if TYPE_CHECKING:
            assert isinstance(block, TransformerBlock)
>>>>>>> 8a0d836e
        return block.attention.n_heads

    @property
    def n_blocks(self) -> int:
        return len(self.transformer.blocks)

    @property
    def attention_backend(self) -> Literal["flex", "math", "mem_efficient", "torch"]:
        block = self.transformer.blocks[0]
<<<<<<< HEAD
        # assert isinstance(block, TransformerBlock)
=======
        if TYPE_CHECKING:
            assert isinstance(block, TransformerBlock)
>>>>>>> 8a0d836e
        return block.attention.attention_backend

    @attention_backend.setter
    def attention_backend(self, value: Literal["flex", "math", "mem_efficient", "torch"]) -> None:
        for block in self.transformer.blocks:
<<<<<<< HEAD
            # assert isinstance(block, TransformerBlock)
=======
            if TYPE_CHECKING:
                assert isinstance(block, TransformerBlock)
>>>>>>> 8a0d836e
            block.attention.attention_backend = value

    def predict(
        self,
        token_value_nc_dict: dict[str, torch.Tensor],
        token_mask_nc_dict: dict[str, torch.Tensor],
        prompt_mask_nc: torch.Tensor,
    ) -> dict[str, np.ndarray | torch.Tensor]:
        """
        Args:
            token_value_nc_dict:
                Dictionary of token value tensors of shape ``(n, c)``.
            token_mask_nc_dict:
                Dictionary of token mask tensors of shape ``(n, c)``.

        Returns:
            Dictionary of logits tensors of shape ``(n, c, k)``.
        """
        # Create embeddings
        embedding_ncd = self.token_embedding(token_value_nc_dict, token_mask_nc_dict)

        # Create attention mask
        attention_mask_ncc: torch.Tensor | BlockMask
        if self.attention_backend == "flex":

            def prompt_diagonal_mask_mod(b, h, q_idx, kv_idx):
                return prompt_mask_nc[b, kv_idx] | (q_idx == kv_idx)

            n, c = prompt_mask_nc.shape
            attention_mask_ncc = create_block_mask(prompt_diagonal_mask_mod, B=n, H=None, Q_LEN=c, KV_LEN=c)
        else:
            attention_mask_ncc = prompt_diagonal_mask(prompt_mask_nc)

        # Transformer blocks
        hidden_state_ncd = embedding_ncd * self.embeddings_scale
        hidden_state_ncd = self.transformer(hidden_state_ncd, attention_mask_ncc)

        # Compute logits
        logits_nck_dict = self.head(hidden_state_ncd)

        return logits_nck_dict

    def forward(
        self,
        token_value_nc_dict: dict[str, torch.Tensor],
        token_mask_nc_dict: dict[str, torch.Tensor],
        prompt_mask_nc: torch.Tensor,
        label_nc_dict: dict[str, torch.Tensor],
        label_weight_nc_dict: dict[str, torch.Tensor],
    ) -> dict[str, torch.Tensor]:
        logits_nck_dict = self.predict(
            token_value_nc_dict=token_value_nc_dict,
            token_mask_nc_dict=token_mask_nc_dict,
            prompt_mask_nc=prompt_mask_nc,
        )

        # Compute loss
        if not (set(self.loss_scale_dict) == set(label_nc_dict) == set(label_weight_nc_dict)):
            raise ValueError("The keys of loss_scale_dict, label_nc_dict, and label_weight_nc_dict must be the same.")
        loss_dict = {}
        loss_fn = nn.CrossEntropyLoss(reduction="none")
        # Make sure that label_nc_dict is created by concatenating the gene_value and metadata labels
        # in the same order as the embeddings.
        for key, label_nc in label_nc_dict.items():
            logits_nck = logits_nck_dict[key]
            assert isinstance(logits_nck, torch.Tensor)
            label_weight_nc = label_weight_nc_dict[key]
            assert isinstance(label_weight_nc, torch.Tensor)
            loss_dict[key] = torch.sum(
                loss_fn(logits_nck.view(label_nc.numel(), -1), label_nc.view(-1).long()) * label_weight_nc.view(-1)
            )

        loss = sum(loss_dict[key] * self.loss_scale_dict[key] for key in loss_dict)
        assert isinstance(loss, torch.Tensor)
        loss_dict["loss"] = loss

        return loss_dict

    def validate(
        self,
        trainer: pl.Trainer,
        pl_module: pl.LightningModule,
        batch_idx: int,
        token_value_nc_dict: dict[str, torch.Tensor],
        token_mask_nc_dict: dict[str, torch.Tensor],
        prompt_mask_nc: torch.Tensor,
        label_nc_dict: dict[str, torch.Tensor],
        label_weight_nc_dict: dict[str, torch.Tensor],
    ) -> None:
        n = prompt_mask_nc.shape[0]
        loss_dict = self.forward(
            token_value_nc_dict=token_value_nc_dict,
            token_mask_nc_dict=token_mask_nc_dict,
            prompt_mask_nc=prompt_mask_nc,
            label_nc_dict=label_nc_dict,
            label_weight_nc_dict=label_weight_nc_dict,
        )

        pl_module.log_dict(loss_dict, sync_dist=True, on_epoch=True, batch_size=n)<|MERGE_RESOLUTION|>--- conflicted
+++ resolved
@@ -9,7 +9,7 @@
 from torch import nn
 from torch.nn.attention.flex_attention import BlockMask, create_block_mask
 
-from cellarium.ml.layers import MultiHeadReadout, TokenEmbedding, Transformer
+from cellarium.ml.layers import MultiHeadReadout, TokenEmbedding, Transformer, TransformerBlock
 from cellarium.ml.models.model import CellariumModel, PredictMixin, ValidateMixin
 from cellarium.ml.utilities.layers import scale_initializers_by_dimension
 from cellarium.ml.utilities.mup import LRAdjustmentGroup
@@ -245,34 +245,22 @@
     @property
     def d_model(self) -> int:
         block = self.transformer.blocks[0]
-<<<<<<< HEAD
-        # assert isinstance(block, TransformerBlock)
-=======
         if TYPE_CHECKING:
             assert isinstance(block, TransformerBlock)
->>>>>>> 8a0d836e
         return block.d_model
 
     @property
     def d_ffn(self) -> int:
         block = self.transformer.blocks[0]
-<<<<<<< HEAD
-        # assert isinstance(block, TransformerBlock)
-=======
         if TYPE_CHECKING:
             assert isinstance(block, TransformerBlock)
->>>>>>> 8a0d836e
         return block.d_ffn
 
     @property
     def n_heads(self) -> int:
         block = self.transformer.blocks[0]
-<<<<<<< HEAD
-        # assert isinstance(block, TransformerBlock)
-=======
         if TYPE_CHECKING:
             assert isinstance(block, TransformerBlock)
->>>>>>> 8a0d836e
         return block.attention.n_heads
 
     @property
@@ -282,23 +270,15 @@
     @property
     def attention_backend(self) -> Literal["flex", "math", "mem_efficient", "torch"]:
         block = self.transformer.blocks[0]
-<<<<<<< HEAD
-        # assert isinstance(block, TransformerBlock)
-=======
         if TYPE_CHECKING:
             assert isinstance(block, TransformerBlock)
->>>>>>> 8a0d836e
         return block.attention.attention_backend
 
     @attention_backend.setter
     def attention_backend(self, value: Literal["flex", "math", "mem_efficient", "torch"]) -> None:
         for block in self.transformer.blocks:
-<<<<<<< HEAD
-            # assert isinstance(block, TransformerBlock)
-=======
             if TYPE_CHECKING:
                 assert isinstance(block, TransformerBlock)
->>>>>>> 8a0d836e
             block.attention.attention_backend = value
 
     def predict(
