# Copyright Contributors to the Cellarium project.
# SPDX-License-Identifier: BSD-3-Clause

"""Flexible modified version of single-cell variational inference (scVI) re-implemented in Cellarium ML."""

import importlib
import itertools
from typing import Any, Literal, Sequence

import numpy as np
import pandas as pd
import torch
from anndata import AnnData
from torch.distributions import Distribution, Normal, Poisson
from pyro.distributions import ZeroInflatedNegativeBinomial
from torch.distributions import kl_divergence as kl

from cellarium.ml.distributions import NegativeBinomial
from cellarium.ml.layers import DressedLayer, FullyConnectedLinear
from cellarium.ml.models.model import CellariumModel, PredictMixin
from cellarium.ml.utilities.data import categories_to_product_codes
from cellarium.ml.utilities.testing import (
    assert_arrays_equal,
    assert_columns_and_array_lengths_equal,
)



def class_from_class_path(class_path: str):
    module_name, class_name = class_path.rsplit(".", 1)
    module = importlib.import_module(module_name)
    class_ref = getattr(module, class_name)
    return class_ref


def instantiate_from_class_path(class_path, *args, **kwargs):
    class_ = class_from_class_path(class_path)
    return class_(*args, **kwargs)


def weights_init(m):
    if isinstance(m, torch.nn.BatchNorm1d):
        torch.nn.init.normal_(m.weight, 1.0, 0.02)
        torch.nn.init.zeros_(m.bias)
    elif isinstance(m, torch.nn.Linear) or isinstance(m, LinearWithBatch):
        torch.nn.init.xavier_normal_(m.weight)
        if m.bias is not None:
            torch.nn.init.zeros_(m.bias)


class LinearWithBatch(torch.nn.Linear):
    """A `torch.nn.Linear` layer where batch indices are given as input to the forward pass.

    Args:
        in_features: passed to `torch.nn.Linear`
        out_features: passed to `torch.nn.Linear`
        n_batch: the dimensionality of the batch representation
<<<<<<< HEAD
        categorical_covariate_dimensions: a list of integers containing the number of categories for each categorical covariate
=======
        categorical_covariate_dimensions: a list of integers containing the number of categories
            for each categorical covariate
>>>>>>> d9f9341d
        batch_to_bias_hidden_layers: a list of hidden layer sizes for the batch-to-bias decoder
        bias: passed to `torch.nn.Linear` (True is like the scvi-tools implementation)
        batch_to_bias_dressing_init_kwargs: a dictionary of keyword arguments to pass to
            the `DressedLayer` constructor
    """

    def __init__(
<<<<<<< HEAD
            self, 
            in_features: int, 
            out_features: int, 
            n_batch: int, 
            batch_to_bias_hidden_layers: list[int], 
            categorical_covariate_dimensions: list[int] = [],
            bias: bool = True,
            batch_to_bias_dressing_init_kwargs: dict[str, any] = {},
        ):
=======
        self,
        in_features: int,
        out_features: int,
        n_batch: int,
        batch_to_bias_hidden_layers: list[int],
        categorical_covariate_dimensions: list[int] = [],
        bias: bool = True,
        batch_to_bias_dressing_init_kwargs: dict[str, Any] = {},
    ):
>>>>>>> d9f9341d
        super().__init__(in_features, out_features, bias=bias)
        self.bias_decoder = FullyConnectedLinear(
            in_features=n_batch + sum(categorical_covariate_dimensions),
            out_features=out_features,
            n_hidden=batch_to_bias_hidden_layers,
            dressing_init_kwargs=batch_to_bias_dressing_init_kwargs,
        )
<<<<<<< HEAD
    
    def compute_bias(self, batch_nb: torch.Tensor, categorical_covariates_np: torch.Tensor | None = None) -> torch.Tensor:
=======

    def compute_bias(
        self,
        batch_nb: torch.Tensor,
        categorical_covariate_np: torch.Tensor | None = None,
    ) -> torch.Tensor:
>>>>>>> d9f9341d
        """
        Returns the bias given batch representations.

        Args:
            batch_nb: a tensor of batch representations (could be one-hot) of shape (n, batch_latent_dim)
<<<<<<< HEAD
            categorical_covariates_np: a tensor of categorical covariates of shape (n, sum(n_categories_per_covariate))
=======
            categorical_covariate_np: a tensor of categorical covariates of shape (n, sum(n_categories_per_covariate))
>>>>>>> d9f9341d

        Returns:
            a tensor of shape (n, out_features)
        """
<<<<<<< HEAD
        if categorical_covariates_np is None:
            return self.bias_decoder(batch_nb)
        else:
            return self.bias_decoder(torch.cat([batch_nb, categorical_covariates_np], dim=-1))

    def forward(self, x_ng: torch.Tensor, batch_nb: torch.Tensor, categorical_covariates_np: torch.Tensor | None = None) -> torch.Tensor:
=======
        if categorical_covariate_np is None:
            return self.bias_decoder(batch_nb)
        else:
            return self.bias_decoder(torch.cat([batch_nb, categorical_covariate_np], dim=-1))

    def forward(  # type: ignore[override]
        self,
        x_ng: torch.Tensor,
        batch_nb: torch.Tensor,
        categorical_covariate_np: torch.Tensor | None = None,
    ) -> torch.Tensor:
>>>>>>> d9f9341d
        """
        Computes the forward pass of the layer as
        out = x @ self.weight.T + self.bias + bias

        where bias is computed as
        bias = bias_encoder(batch)

        Args:
            x_ng: a tensor of shape (n, in_features)
            batch_nb: a tensor of batch indices of shape (n, batch_latent_dim)
<<<<<<< HEAD
            categorical_covariates_np: a tensor of categorical covariates of shape (n, sum(n_categories_per_covariate))
        """
        return super().forward(x_ng) + self.compute_bias(batch_nb=batch_nb, categorical_covariates_np=categorical_covariates_np)
=======
            categorical_covariate_np: a tensor of categorical covariates of shape (n, sum(n_categories_per_covariate))
        """
        return super().forward(x_ng) + self.compute_bias(
            batch_nb=batch_nb, categorical_covariate_np=categorical_covariate_np
        )
>>>>>>> d9f9341d


class FullyConnectedWithBatchArchitecture(torch.nn.Module):
    """
    Fully connected block of layers (can be empty) that can include LinearWithBatch layers.
    The forward pass takes per-cell batches.

    Args:
        in_features: The dimensionality of the input
        layers: A list of dictionaries, each containing the following keys:
            * ``class_path``: the class path of the layer to use
            * ``init_args``: a dictionary of keyword arguments to pass to the layer's constructor
                - must contain "out_features"
    """

    def __init__(
<<<<<<< HEAD
            self,
            in_features: int,
            layers: list[dict],
    ) -> tuple[torch.nn.ModuleList, int]:
        super().__init__()
        for layer in layers:
            assert "out_features" in layer["init_args"], \
                """
                "out_features" must be specified in init_args for hidden layers, e.g.
=======
        self,
        in_features: int,
        layers: list[dict],
    ):
        super().__init__()
        for layer in layers:
            assert "out_features" in layer["init_args"], """
            "out_features" must be specified in init_args for hidden layers, e.g.
>>>>>>> d9f9341d

            - class_path: cellarium.ml.models.scvi.LinearWithBatch
              init_args:
                out_features: 128
            """

        if len(layers) == 0:
            module_list = torch.nn.ModuleList([torch.nn.Identity()])
            out_features = in_features
        else:
            module_list = torch.nn.ModuleList()
            n_hidden = [layer["init_args"].pop("out_features") for layer in layers]
            for layer, n_in, n_out in zip(layers, [in_features] + n_hidden, n_hidden):
                module_list.append(
                    DressedLayer(
                        instantiate_from_class_path(
                            layer["class_path"],
                            in_features=n_in,
                            out_features=n_out,
                            bias=True,
                            **layer["init_args"],
                        ),
                        **layer["dressing_init_args"],
                    )
                )
            out_features = module_list[-1].layer.out_features
        self.module_list = module_list
        self.out_features = out_features

<<<<<<< HEAD
    def forward(self, x_ng: torch.Tensor, batch_nb: torch.Tensor, categorical_covariates_np: torch.Tensor | None) -> torch.Tensor:
        x_ = x_ng
        for dressed_layer in self.module_list:
            x_ = (dressed_layer(x_, batch_nb=batch_nb, categorical_covariates_np=categorical_covariates_np)
                  if (hasattr(dressed_layer, "layer") and isinstance(dressed_layer.layer, LinearWithBatch)) 
                  else dressed_layer(x_))
=======
    def forward(
        self,
        x_ng: torch.Tensor,
        batch_nb: torch.Tensor,
        categorical_covariate_np: torch.Tensor | None,
    ) -> torch.Tensor:
        x_ = x_ng
        for dressed_layer in self.module_list:
            x_ = (
                dressed_layer(x_, batch_nb=batch_nb, categorical_covariate_np=categorical_covariate_np)
                if (hasattr(dressed_layer, "layer") and isinstance(dressed_layer.layer, LinearWithBatch))
                else dressed_layer(x_)
            )
>>>>>>> d9f9341d
        return x_


class EncoderSCVI(torch.nn.Module):
    """
    Encode data of ``in_features`` dimensions into a latent space of ``out_features`` dimensions.

    Args:
        in_features: The dimensionality of the input (data space)
        out_features: The dimensionality of the output (latent space)
        hidden_layers: A list of dictionaries, each containing the following keys:
            * ``class_path``: the class path of the layer to use
            * ``init_args``: a dictionary of keyword arguments to pass to the layer's constructor
                - must contain "out_features"
        final_layer: Same as hidden_layers, but for the final layer
        output_bias: If True, the output layer will have a batch-specific bias added
            (scvi-tools does not include this)
        var_eps: Minimum value for the variance; used for numerical stability
    """

    def __init__(
        self,
        in_features: int,
        out_features: int,
        hidden_layers: list[dict],
        final_layer: dict,
        var_eps: float = 1e-4,
    ):
        super().__init__()
        self.fully_connected = FullyConnectedWithBatchArchitecture(in_features, hidden_layers)
        self.mean_encoder = instantiate_from_class_path(
            final_layer["class_path"],
            in_features=self.fully_connected.out_features,
            out_features=out_features,
            bias=final_layer["init_args"].pop("bias", True),
            **final_layer["init_args"],
        )
        self.var_encoder = instantiate_from_class_path(
            final_layer["class_path"],
            in_features=self.fully_connected.out_features,
            out_features=out_features,
            bias=final_layer["init_args"].pop("bias", True),
            **final_layer["init_args"],
        )
        self.mean_encoder_takes_batch = isinstance(self.mean_encoder, LinearWithBatch)
        self.var_eps = var_eps

<<<<<<< HEAD
    def forward(self, x_ng: torch.Tensor, batch_nb: torch.Tensor, categorical_covariates_np: torch.Tensor | None) -> torch.distributions.Distribution:
        q_nh = self.fully_connected(x_ng, batch_nb=batch_nb, categorical_covariates_np=categorical_covariates_np)
        q_mean_nk = self.mean_encoder(q_nh, batch_nb) if self.mean_encoder_takes_batch else self.mean_encoder(q_nh)
        q_var_nk = torch.exp(self.var_encoder(q_nh, batch_nb) if self.mean_encoder_takes_batch else self.var_encoder(q_nh)) + self.var_eps
        return torch.distributions.Normal(q_mean_nk, q_var_nk.sqrt())
=======
    def forward(
        self,
        x_ng: torch.Tensor,
        batch_nb: torch.Tensor,
        categorical_covariate_np: torch.Tensor | None,
    ) -> Distribution:
        q_nh = self.fully_connected(x_ng, batch_nb=batch_nb, categorical_covariate_np=categorical_covariate_np)
        q_mean_nk = (
            self.mean_encoder(q_nh, batch_nb=batch_nb, categorical_covariate_np=categorical_covariate_np)
            if self.mean_encoder_takes_batch
            else self.mean_encoder(q_nh)
        )
        q_var_nk = (
            torch.exp(
                self.var_encoder(q_nh, batch_nb=batch_nb, categorical_covariate_np=categorical_covariate_np)
                if self.mean_encoder_takes_batch
                else self.var_encoder(q_nh)
            )
            + self.var_eps
        )
        return Normal(q_mean_nk, q_var_nk.sqrt())
>>>>>>> d9f9341d


class DecoderSCVI(torch.nn.Module):
    """
    Decode data of ``in_features`` latent dimensions into data space of ``out_features`` dimensions.

    Args:
        in_features: The dimensionality of the input (latent space)
        out_features: The dimensionality of the output (data space)
        hidden_layers: A list of dictionaries, each containing the following keys:
            * ``class_path``: the class path of the layer to use
            * ``init_args``: a dictionary of keyword arguments to pass to the layer's constructor
                - must contain "out_features"
        final_layer: Same as hidden_layers, but for the final layer
        dispersion: Granularity at which the overdispersion of the negative binomial distribution is computed
        gene_likelihood: Distribution to use for reconstruction in the generative process
        scale_activation: Activation layer to use to compute normalized counts (before multiplying by library size)
        final_additive_bias: If True, the final layer will have a batch-specific bias added after the activation.
            If final_layer is a LinearWithBatch layer and final_additive_bias is True, the last layer of the decoder
            will act as a batch-specific affine transformation.
        eps: Numerical stability factor added to mean and inverse overdispersion of negative binomial
    """

    def __init__(
        self,
        in_features: int,
        out_features: int,
        hidden_layers: list[dict],
        final_layer: dict,
        n_batch: int,
        dispersion: Literal["gene", "gene-batch", "gene-label", "gene-cell"] = "gene",
        gene_likelihood: Literal["zinb", "nb", "poisson"] = "nb",
        scale_activation: Literal["softmax", "softplus"] = "softmax",
        final_additive_bias: bool = False,
        n_cats_per_cov: list[int] | None = None,
        eps: float = 1e-10,
    ):
        super().__init__()
        self.eps = eps
        self.n_batch = n_batch
        self.n_cats_per_cov = n_cats_per_cov
        if gene_likelihood == "zinb":
            raise NotImplementedError("Zero-inflated negative binomial not yet implemented")
        self.gene_likelihood = gene_likelihood
        self.fully_connected = FullyConnectedWithBatchArchitecture(in_features, hidden_layers)
        self.inverse_overdispersion_decoder = (
            torch.nn.Linear(self.fully_connected.out_features, out_features)
            if ((gene_likelihood != "poisson") and (dispersion == "gene-cell"))
            else None
        )
        self.dropout_decoder = (
<<<<<<< HEAD
            torch.nn.Linear(self.fully_connected.out_features, out_features)
            if (gene_likelihood == "zinb")
            else None
=======
            torch.nn.Linear(self.fully_connected.out_features, out_features) if (gene_likelihood == "zinb") else None
>>>>>>> d9f9341d
        )
        self.normalized_count_decoder = instantiate_from_class_path(
            final_layer["class_path"],
            in_features=self.fully_connected.out_features,
            out_features=out_features,
            bias=final_layer["init_args"].pop("bias", True),
            **final_layer["init_args"],
        )
        self.count_decoder_takes_batch = isinstance(self.normalized_count_decoder, LinearWithBatch)
        self.normalized_count_activation = (
            torch.nn.Softmax(dim=-1) if (scale_activation == "softmax") else torch.nn.Softplus()
        )
        self.final_additive_bias = final_additive_bias
        if self.n_cats_per_cov is None:
            categorical_features = 0
        else:
            categorical_features = sum(self.n_cats_per_cov)
        self.final_additive_bias_layer: torch.nn.Sequential | None = None
        if self.final_additive_bias:
            self.final_additive_bias_layer = torch.nn.Sequential(
                FullyConnectedLinear(
<<<<<<< HEAD
                    in_features=final_layer["init_args"]["n_batch"] + sum(n_cats_per_cov),
=======
                    in_features=self.n_batch + categorical_features,
>>>>>>> d9f9341d
                    out_features=out_features,
                    n_hidden=[],
                    dressing_init_kwargs={},
                ),
                torch.nn.ReLU(),
            )

    def forward(
<<<<<<< HEAD
        self, 
        z_nk: torch.Tensor, 
        batch_nb: torch.Tensor, 
        inverse_overdispersion: torch.Tensor | None, 
        library_size_n: torch.Tensor,
        categorical_covariates_np: torch.Tensor | None = None,
    ) -> torch.distributions.Distribution:
        
        # bulk of the network
        q_nh = self.fully_connected(z_nk, batch_nb=batch_nb, categorical_covariates_np=categorical_covariates_np)

        # mean counts
        unnormalized_chi_ng = (self.normalized_count_decoder(q_nh, batch_nb=batch_nb, categorical_covariates_np=categorical_covariates_np)
                               if self.count_decoder_takes_batch 
                               else self.normalized_count_decoder(q_nh))
        chi_ng = self.normalized_count_activation(unnormalized_chi_ng)
        if self.final_additive_bias:
            count_mean_ng = torch.exp(library_size_n) * chi_ng + self.final_additive_bias_layer(
                torch.cat([batch_nb, categorical_covariates_np], dim=-1)
                if categorical_covariates_np is not None
=======
        self,
        z_nk: torch.Tensor,
        batch_nb: torch.Tensor,
        inverse_overdispersion: torch.Tensor | None,
        library_size_n1: torch.Tensor,
        categorical_covariate_np: torch.Tensor | None = None,
    ) -> Distribution:
        # bulk of the network
        q_nh = self.fully_connected(
            z_nk,
            batch_nb=batch_nb,
            categorical_covariate_np=categorical_covariate_np,
        )

        # mean counts
        unnormalized_chi_ng = (
            self.normalized_count_decoder(q_nh, batch_nb=batch_nb, categorical_covariate_np=categorical_covariate_np)
            if self.count_decoder_takes_batch
            else self.normalized_count_decoder(q_nh)
        )
        chi_ng = self.normalized_count_activation(unnormalized_chi_ng)
        if self.final_additive_bias_layer is not None:
            count_mean_ng = torch.exp(library_size_n1) * chi_ng + self.final_additive_bias_layer(
                torch.cat([batch_nb, categorical_covariate_np], dim=-1)
                if categorical_covariate_np is not None
>>>>>>> d9f9341d
                else batch_nb
            )
        else:
            count_mean_ng = torch.exp(library_size_n1) * chi_ng

        # optional inverse overdispersion per cell
        if inverse_overdispersion is None:
            assert (
                self.inverse_overdispersion_decoder is not None
            ), "inverse_overdispersion must be provided when not using Poisson or gene-cell dispersion"
            inverse_overdispersion = self.inverse_overdispersion_decoder(q_nh).exp()

        # construct the count distribution
        dist: Distribution
        match self.gene_likelihood:
            case "nb":
                dist = NegativeBinomial(count_mean_ng + self.eps, inverse_overdispersion + self.eps)
            case "poisson":
                dist = Poisson(count_mean_ng + self.eps)
            case "zinb":
                raise NotImplementedError("ZINB is not currently implemented")
                # dist = ZeroInflatedNegativeBinomial(count_mean_ng + self.eps, inverse_overdispersion + self.eps, self.dropout_decoder(q_nh))

        return dist


class SingleCellVariationalInference(CellariumModel, PredictMixin):
    """
    Flexible version of single-cell variational inference (scVI) [1] re-implemented in Cellarium ML.

    **References:**

    1. `Deep generative modeling for single-cell transcriptomics (Lopez et al.)
       <https://www.nature.com/articles/s41592-018-0229-2>`_.

    Args:
        var_names_g: The variable names schema for the input data validation.
        encoder: Dict specifying the encoder configuration.
        decoder: Dict specifying the decoder configuration.
        n_latent: Dimension of the latent space.
        n_batch: Number of total batches in the dataset.
        batch_bais_sampled: True to sample the batch-specific biases from their distributions.
        n_continuous_cov: Number of continuous covariates.
        n_cats_per_cov: A list of integers containing the number of categories for each categorical covariate.
        dropout_rate: Dropout rate for hidden units in the encoder only.
        dispersion: Flexibility of the dispersion parameter when ``gene_likelihood`` is either ``"nb"`` or
            ``"zinb"``. One of the following:
                * ``"gene"``: parameter is constant per gene across cells.
                * ``"gene-batch"``: parameter is constant per gene per batch.
                * ``"gene-label"``: parameter is constant per gene per label.
                * ``"gene-cell"``: parameter is constant per gene per cell.
        log_variational: If ``True``, use :func:`~torch.log1p` on input data before encoding for numerical stability
            (not normalization).
        gene_likelihood: Distribution to use for reconstruction in the generative process. One of the following:
                * ``"nb"``: :class:`~scvi.distributions.NegativeBinomial`.
                * ``"zinb"``: :class:`~scvi.distributions.ZeroInflatedNegativeBinomial`. (not implemented)
                * ``"poisson"``: :class:`~scvi.distributions.Poisson`.
        latent_distribution: Distribution to use for the latent space. One of the following:
                * ``"normal"``: isotropic normal.
                * ``"ln"``: logistic normal with normal params N(0, 1). (not implemented)
        use_batch_norm: Specifies where to use :class:`~torch.nn.BatchNorm1d` in the model. One of the following:
                * ``"none"``: don't use batch norm in either encoder(s) or decoder.
                * ``"encoder"``: use batch norm only in the encoder(s).
                * ``"decoder"``: use batch norm only in the decoder.
                * ``"both"``: use batch norm in both encoder(s) and decoder.
            Note: if ``use_layer_norm`` is also specified, both will be applied (first
            :class:`~torch.nn.BatchNorm1d`, then :class:`~torch.nn.LayerNorm`).
        use_layer_norm: Specifies where to use :class:`~torch.nn.LayerNorm` in the model. One of the following:
                * ``"none"``: don't use layer norm in either encoder(s) or decoder.
                * ``"encoder"``: use layer norm only in the encoder(s).
                * ``"decoder"``: use layer norm only in the decoder.
                * ``"both"``: use layer norm in both encoder(s) and decoder.
            Note: if ``use_batch_norm`` is also specified, both will be applied (first
            :class:`~torch.nn.BatchNorm1d`, then :class:`~torch.nn.LayerNorm`).
        use_size_factor_key: If ``True``, use the :attr:`~anndata.AnnData.obs` column as defined by the
            ``size_factor_key`` parameter in the model's ``setup_anndata`` method as the scaling
            factor in the mean of the conditional distribution. Takes priority over
            ``use_observed_lib_size``.
<<<<<<< HEAD
        use_observed_lib_size: If ``True``, use the observed library size for RNA as the scaling factor in the mean of the
            conditional distribution.
        library_log_means: :class:`~numpy.ndarray` of shape ``(1, n_batch)`` of means of the log library sizes that
            parameterize the prior on library size if ``use_size_factor_key`` is ``False`` and
            ``use_observed_lib_size`` is ``False``.
        library_log_vars: :class:`~numpy.ndarray` of shape ``(1, n_batch)`` of variances of the log library sizes
            that parameterize the prior on library size if ``use_size_factor_key`` is ``False`` and
            ``use_observed_lib_size`` is ``False``.
        batch_embedding_kwargs: Keyword arguments passed into :class:`~scvi.nn.Embedding` if ``batch_representation`` is
            set to ``"embedding"``.
        precomputed_bias
=======
        use_observed_lib_size: If ``True``, use the observed library size for RNA as the scaling factor in the
            mean of the conditional distribution. (currently must be ``True``)
>>>>>>> d9f9341d
    """

    def __init__(
        self,
        var_names_g: Sequence[str],
        encoder: dict[str, list[dict] | dict | bool],
        decoder: dict[str, list[dict] | dict | bool],
        n_batch: int = 0,
        n_latent: int = 10,
        n_continuous_cov: int = 0,
<<<<<<< HEAD
        #n_cats_per_cov: list[int] = [],
=======
        n_cats_per_cov: list[int] = [],
>>>>>>> d9f9341d
        dropout_rate: float = 0.1,
        dispersion: Literal["gene", "gene-batch", "gene-label", "gene-cell"] = "gene",
        log_variational: bool = True,
        gene_likelihood: Literal["zinb", "nb", "poisson"] = "nb",
        latent_distribution: Literal["normal", "ln"] = "normal",
        batch_embedded: bool = False,
        batch_representation_sampled: bool = False,
        n_latent_batch: int | None = None,
        batch_kl_weight: float = 0.0,
<<<<<<< HEAD
        # encode_covariates: bool = False,
        n_cats_per_cov: np.ndarray | list = [],
        batch_representation: Literal["one-hot", "embedding"] = "one-hot",
=======
>>>>>>> d9f9341d
        use_batch_norm: Literal["encoder", "decoder", "none", "both"] = "both",
        use_layer_norm: Literal["encoder", "decoder", "none", "both"] = "none",
        use_size_factor_key: bool = False,
        use_observed_lib_size: bool = True,
    ):

        super().__init__()
        self.var_names_g = np.array(var_names_g)
        self.n_input = len(self.var_names_g)
        self.dispersion = dispersion
        self.n_latent = n_latent
        self.n_batch = n_batch
        self.log_variational = log_variational
        self.gene_likelihood = gene_likelihood
        self.latent_distribution = latent_distribution
<<<<<<< HEAD
        #self.n_cats_per_cov = n_cats_per_cov
        # self.encode_covariates = encode_covariates
=======
        self.n_cats_per_cov = n_cats_per_cov
>>>>>>> d9f9341d
        self.use_size_factor_key = use_size_factor_key
        self.use_observed_lib_size = use_size_factor_key or use_observed_lib_size
        self.batch_embedded = batch_embedded
        self.batch_representation_sampled = batch_representation_sampled
        self.n_latent_batch = n_latent_batch
        assert batch_kl_weight >= 0.0, "batch_kl_weight must be non-negative"
        self.batch_kl_weight = batch_kl_weight

        if n_continuous_cov > 0:
            raise NotImplementedError("Continuous covariates are not yet implemented")

        if gene_likelihood == "zinb":
            raise NotImplementedError("Zero-inflated negative binomial not yet implemented")

        if not use_observed_lib_size:
            raise NotImplementedError("use_observed_lib_size=False is not yet implemented")

        if latent_distribution == "ln":
            raise NotImplementedError("Logistic normal latent distribution is not yet implemented")

        # if you use one-hot and try to specify a different latent batch than n_batch, raise an error
        if (not self.batch_embedded) and (self.n_latent_batch is not None) and (self.n_latent_batch != self.n_batch):
            raise ValueError("n_latent_batch must be equal to n_batch if batch_embedded is False")

        # if n_latent_batch not specified, set it to n_batch
        if self.n_latent_batch is None:
            self.n_latent_batch = self.n_batch  # same dim as one-hot would be

        # handle the embedded batch posterior
        # initialize the means as one-hot, std as 1 (after exp)
        if not self.batch_embedded:
            self.batch_representation_mean_bd: torch.nn.Parameter | None = None
            self.batch_representation_std_unconstrained_bd: torch.nn.Parameter | None = None
        else:
            self.batch_representation_mean_bd = torch.nn.Parameter(torch.eye(self.n_batch, self.n_latent_batch))
            self.batch_representation_std_unconstrained_bd = torch.nn.Parameter(
                torch.zeros(self.n_batch, self.n_latent_batch)
            )

        if self.dispersion == "gene":
            self.px_r = torch.nn.Parameter(torch.randn(self.n_input))
            #self.register_buffer('px_r', self.px_r)
        elif self.dispersion == "gene-label":
            raise NotImplementedError
            # self.px_r = torch.nn.Parameter(torch.randn(self.n_input, n_labels))
        elif self.dispersion == "gene-cell":
            self.px_r = torch.nn.Parameter(torch.zeros(1))  # dummy
            #self.register_buffer('px_r', self.px_r)
        else:
            raise ValueError(
                "dispersion must be one of ['gene', " " 'gene-label', 'gene-cell'], but input was " "{}".format(
                    self.dispersion
                )
            )

        use_batch_norm_encoder = use_batch_norm == "encoder" or use_batch_norm == "both"
        use_batch_norm_decoder = use_batch_norm == "decoder" or use_batch_norm == "both"
        use_layer_norm_encoder = use_layer_norm == "encoder" or use_layer_norm == "both"
        use_layer_norm_decoder = use_layer_norm == "decoder" or use_layer_norm == "both"

<<<<<<< HEAD
        # n_input_encoder = self.n_input + n_continuous_cov * encode_covariates
        # if self.batch_representation == "embedding":
        #     raise NotImplementedError
        #     # n_input_encoder += batch_dim * encode_covariates
        #     # cat_list = list([] if n_cats_per_cov is None else n_cats_per_cov)
        # else:
        #     cat_list = [n_batch] + list([] if n_cats_per_cov is None else n_cats_per_cov)

        # encoder_cat_list = cat_list if encode_covariates else None
        # _extra_encoder_kwargs = extra_encoder_kwargs or {}

        self.n_cats_per_cov = n_cats_per_cov
=======
>>>>>>> d9f9341d
        # encoder layers
        assert isinstance(encoder["hidden_layers"], list), "encoder hidden_layers must be a list"
        for layer in encoder["hidden_layers"]:
            if layer["class_path"] == "cellarium.ml.models.scvi.LinearWithBatch":
                layer["init_args"]["n_batch"] = self.n_latent_batch
<<<<<<< HEAD
                layer["init_args"]["categorical_covariate_dimensions"] = self.n_cats_per_cov
=======
                layer["init_args"]["categorical_covariate_dimensions"] = n_cats_per_cov
>>>>>>> d9f9341d
            if "dressing_init_args" not in layer:
                layer["dressing_init_args"] = {}
            layer["dressing_init_args"]["use_batch_norm"] = use_batch_norm_encoder
            layer["dressing_init_args"]["use_layer_norm"] = use_layer_norm_encoder
            layer["dressing_init_args"]["dropout_rate"] = dropout_rate
        assert isinstance(encoder["final_layer"], dict)
        if encoder["final_layer"]["class_path"] == "cellarium.ml.models.scvi.LinearWithBatch":
            encoder["final_layer"]["init_args"]["n_batch"] = self.n_latent_batch
<<<<<<< HEAD
            encoder["final_layer"]["init_args"]["categorical_covariate_dimensions"] = self.n_cats_per_cov
=======
            encoder["final_layer"]["init_args"]["categorical_covariate_dimensions"] = n_cats_per_cov
>>>>>>> d9f9341d

        # decoder layers
        assert isinstance(decoder["hidden_layers"], list), "decoder hidden_layers must be a list"
        for layer in decoder["hidden_layers"]:
            if layer["class_path"] == "cellarium.ml.models.scvi.LinearWithBatch":
                layer["init_args"]["n_batch"] = self.n_latent_batch
<<<<<<< HEAD
                layer["init_args"]["categorical_covariate_dimensions"] = self.n_cats_per_cov
=======
                layer["init_args"]["categorical_covariate_dimensions"] = n_cats_per_cov
>>>>>>> d9f9341d
            if "dressing_init_args" not in layer:
                layer["dressing_init_args"] = {}
            layer["dressing_init_args"]["use_batch_norm"] = use_batch_norm_decoder
            layer["dressing_init_args"]["use_layer_norm"] = use_layer_norm_decoder
            layer["dressing_init_args"]["dropout_rate"] = 0.0  # scvi-tools does not use dropout in the decoder
        assert isinstance(decoder["final_layer"], dict)
        if decoder["final_layer"]["class_path"] == "cellarium.ml.models.scvi.LinearWithBatch":
            decoder["final_layer"]["init_args"]["n_batch"] = self.n_latent_batch
<<<<<<< HEAD
            decoder["final_layer"]["init_args"]["categorical_covariate_dimensions"] = self.n_cats_per_cov
=======
            decoder["final_layer"]["init_args"]["categorical_covariate_dimensions"] = n_cats_per_cov
>>>>>>> d9f9341d

        self.z_encoder = EncoderSCVI(
            in_features=self.n_input,
            out_features=self.n_latent,
            hidden_layers=encoder["hidden_layers"],
            final_layer=encoder["final_layer"],
        )

<<<<<<< HEAD
        if self.batch_representation == "embedding":
            raise NotImplementedError
            # n_input_decoder += batch_dim

=======
        assert isinstance(decoder["final_additive_bias"], bool)
>>>>>>> d9f9341d
        self.decoder = DecoderSCVI(
            in_features=self.n_latent,
            out_features=self.n_input,
            hidden_layers=decoder["hidden_layers"],
            final_layer=decoder["final_layer"],
            dispersion=self.dispersion,
            gene_likelihood=self.gene_likelihood,
            scale_activation="softplus" if use_size_factor_key else "softmax",
            final_additive_bias=decoder["final_additive_bias"],
<<<<<<< HEAD
            n_cats_per_cov= self.n_cats_per_cov,  # currently used only for the sizing of the final additive bias layer
=======
            n_batch=self.n_latent_batch,  # for the (optional) sizing of the final additive bias layer
            n_cats_per_cov=self.n_cats_per_cov,  # for the (optional) sizing of the final additive bias layer
>>>>>>> d9f9341d
        )

        self.reset_parameters()


    def reset_parameters(self) -> None:
        for m in self.modules():
            m.apply(weights_init)
        torch.nn.init.normal_(self.px_r, mean=0.0, std=1.0)
        if self.batch_representation_mean_bd is not None and self.batch_representation_std_unconstrained_bd is not None:
            assert isinstance(self.n_latent_batch, int)  # mypy
            with torch.no_grad():
                self.batch_representation_mean_bd.data.copy_(torch.eye(self.n_batch, self.n_latent_batch))
                self.batch_representation_std_unconstrained_bd.data.fill_(0.0)

    def batch_embedding_distribution(self, batch_index_n: torch.Tensor) -> Distribution:
        assert self.batch_representation_mean_bd is not None
        assert self.batch_representation_std_unconstrained_bd is not None
        return Normal(
            self.batch_representation_mean_bd[batch_index_n.long(), :],
            self.batch_representation_std_unconstrained_bd[batch_index_n.long(), :].exp() + 1e-5,
        )

    def batch_representation_from_batch_index(self, batch_index_n: torch.Tensor) -> torch.Tensor:
        """Compute a batch representation from batch indices.

        If self.batch_embedded is False, the batch representation will be one-hot (like scvi-tools)
        If self.batch_embedded is True:
            If self.batch_representation_sampled is True, the batch representation is sampled from a normal distribution
            If self.batch_representation_sampled is False, the batch representation is a point estimate

        """
        if not self.batch_embedded:
            batch_nb = torch.nn.functional.one_hot(batch_index_n.squeeze().long(), num_classes=self.n_batch).float()
        else:
            if self.batch_representation_sampled:
                batch_nb = self.batch_embedding_distribution(batch_index_n=batch_index_n).rsample()
            else:
                assert self.batch_representation_mean_bd is not None
                batch_nb = self.batch_representation_mean_bd[batch_index_n.long(), :]
        return batch_nb
    
    def categorical_onehot_from_categorical_index(self, categorical_covariate_index_nd: torch.Tensor | None) -> torch.Tensor | None:
        """Compute one-hot encoding of categorical covariates from integer category indices.

        Args:
            categorical_covariate_index_nd: a tensor of shape (n, n_categorical_covariates)
        
        """
        if categorical_covariate_index_nd is not None:
            # make the categorical covariates one-hot
            categorical_covariates_np = torch.cat(
                [torch.nn.functional.one_hot(categorical_covariate_index_nd[:, i].long(), num_classes=n_cats).float()
                 for i, n_cats in enumerate(self.n_cats_per_cov)], 
                 dim=1,
            )
            return categorical_covariates_np

        return None

    def categorical_onehot_from_categorical_index(
        self,
        categorical_covariate_index_nd: torch.Tensor | None,
    ) -> torch.Tensor | None:
        """Compute one-hot encoding of categorical covariates from integer category indices.

        Args:
            categorical_covariate_index_nd: a tensor of shape (n, n_categorical_covariates)

        """
        if categorical_covariate_index_nd is not None:
            # make the categorical covariates one-hot
            categorical_covariate_np = torch.cat(
                [
                    torch.nn.functional.one_hot(categorical_covariate_index_nd[:, i].long(), num_classes=n_cats).float()
                    for i, n_cats in enumerate(self.n_cats_per_cov)
                ],
                dim=1,
            )
            return categorical_covariate_np

        return None

    def inference(
        self,
        x_ng: torch.Tensor,
        batch_nb: torch.Tensor,
        continuous_covariates_nc: torch.Tensor | None = None,
<<<<<<< HEAD
        categorical_covariates_np: torch.Tensor | None = None,
        n_samples=1,
=======
        categorical_covariate_np: torch.Tensor | None = None,
>>>>>>> d9f9341d
    ):
        """
        High level inference method.
        Runs the inference (encoder) model.
        """

        encoder_input_ng = x_ng
        if self.use_observed_lib_size:
            library_size_n1 = torch.log(x_ng.sum(dim=-1, keepdim=True))
        if self.log_variational:
            encoder_input_ng = torch.log1p(encoder_input_ng)

        # if continuous_covariates_nc is not None and self.encode_covariates:
<<<<<<< HEAD
        #     encoder_input = torch.cat((x_, continuous_covariates_nc), dim=-1)
        # else:
        encoder_input = x_
            
        #     # categorical_input = torch.split(categorical_covariate_index_nd, 1, dim=1)
        # else:
        #     categorical_input = ()

        # if self.batch_representation == "embedding":# and self.encode_covariates:
        #     raise NotImplementedError
            # batch_rep = self.compute_embedding(REGISTRY_KEYS.BATCH_KEY, batch_index)
            # encoder_input = torch.cat([encoder_input, batch_rep], dim=-1)
            # qz, z = self.z_encoder(encoder_input, *categorical_input)
        # else:

        qz = self.z_encoder(x_ng=encoder_input, batch_nb=batch_nb, categorical_covariates_np=categorical_covariates_np)
        z = qz.rsample()

        ql = None
        if not self.use_observed_lib_size:
            raise NotImplementedError
            # if self.batch_representation == "embedding":
            #     ql, library_encoded = self.l_encoder(encoder_input, *categorical_input)
            # else:
            #     ql, library_encoded = self.l_encoder(encoder_input, batch_index_n, *categorical_input)
            # library = library_encoded

        if n_samples > 1:
            untran_z = qz.sample((n_samples,))
            z = self.z_encoder.z_transformation(untran_z)
            if self.use_observed_lib_size:
                library = library.unsqueeze(0).expand((n_samples, library.size(0), library.size(1)))
            else:
                library = ql.sample((n_samples,))
=======
        #     encoder_input_ng = torch.cat((encoder_input_ng, continuous_covariates_nc), dim=-1)

        qz = self.z_encoder(x_ng=encoder_input_ng, batch_nb=batch_nb, categorical_covariate_np=categorical_covariate_np)
        z = qz.rsample()
>>>>>>> d9f9341d

        outputs = dict(
            z=z,
            qz=qz,
            library_size_n1=library_size_n1,
        )

        return outputs

    def generative(
        self,
        z_nk: torch.Tensor,
        library_size_n1: torch.Tensor,
        batch_nb: torch.Tensor,
        continuous_covariates_nc: torch.Tensor | None = None,
<<<<<<< HEAD
        categorical_covariates_np: torch.Tensor | None = None,
        size_factor: torch.Tensor | None = None,
        # y: torch.Tensor | None = None,
    ) -> dict[str, Distribution | None]:
=======
        categorical_covariate_np: torch.Tensor | None = None,
        size_factor_n1: torch.Tensor | None = None,
    ) -> dict[str, Distribution]:
>>>>>>> d9f9341d
        """Runs the generative model."""

        if not self.use_size_factor_key:
            size_factor_n1 = library_size_n1

        inverse_overdispersion: torch.Tensor | None
        match self.dispersion:
            case "gene":
                inverse_overdispersion = self.px_r.exp()
            case "gene-cell":
                inverse_overdispersion = None
            case "gene-batch":
                inverse_overdispersion = torch.nn.functional.linear(
                    batch_nb,
                    self.px_r,
                ).exp()
            case "gene-label":
                inverse_overdispersion = None
                raise NotImplementedError
                # px_r = linear(
                #     torch.nn.functional.one_hot(y.squeeze().long(), self.n_labels).float(), self.px_r
                # )  # px_r gets transposed - last dimension is nb genes
        assert isinstance(inverse_overdispersion, torch.Tensor)

        count_distribution = self.decoder(
            z_nk=z_nk,
<<<<<<< HEAD
            batch_nb=batch_nb, 
            categorical_covariates_np=categorical_covariates_np,
            inverse_overdispersion=inverse_overdispersion, 
            library_size_n=size_factor,
=======
            batch_nb=batch_nb,
            categorical_covariate_np=categorical_covariate_np,
            inverse_overdispersion=inverse_overdispersion,
            library_size_n1=size_factor_n1,
>>>>>>> d9f9341d
        )

        # prior on latent z
        pz = Normal(torch.zeros_like(z_nk), torch.ones_like(z_nk))

        return dict(px=count_distribution, pz=pz)

    def forward(
        self,
        x_ng: torch.Tensor,
        var_names_g: np.ndarray,
        batch_index_n: torch.Tensor,
        continuous_covariates_nc: torch.Tensor | None = None,
<<<<<<< HEAD
        categorical_covariate_index_nd: list | None = None,  # d is the number of categorical covariates; tensor is integer membership
        size_factor_n: torch.Tensor | None = None,
=======
        categorical_covariate_index_nd: torch.Tensor | None = None,
        size_factor_n1: torch.Tensor | None = None,
>>>>>>> d9f9341d
    ):
        """
        Args:
            x_ng:
                Gene counts matrix.
            var_names_g:
                The list of the variable names in the input data.
            batch_index_n:
                Batch indices of input cells as integers.
            continuous_covariates_nc:
                Continuous covariates for each cell (c-dimensional).
            categorical_covariate_index_nd:
                Categorical covariates for each cell (d-dimensional). Integer membership categorical codes.
<<<<<<< HEAD
            size_factor_n:
=======
            size_factor_n1:
>>>>>>> d9f9341d
                Library size factor for each cell.

        Returns:
            A dictionary with the loss value.
        """

        assert_columns_and_array_lengths_equal("x_ng", x_ng, "var_names_g", var_names_g)
        assert_arrays_equal("var_names_g", var_names_g, "var_names_g", self.var_names_g)

        batch_nb = self.batch_representation_from_batch_index(batch_index_n)
<<<<<<< HEAD
        categorical_covariate_onehot_np = self.categorical_onehot_from_categorical_index(categorical_covariate_index_nd)

=======
        categorical_covariate_np = self.categorical_onehot_from_categorical_index(categorical_covariate_index_nd)
>>>>>>> d9f9341d

        inference_outputs = self.inference(
            x_ng=x_ng,
            batch_nb=batch_nb,
            continuous_covariates_nc=continuous_covariates_nc,
<<<<<<< HEAD
            categorical_covariates_np=categorical_covariate_onehot_np, #TODO: refactor cateegorical_covariate_np to categorical_covariate_onehot_np
            n_samples=1,
=======
            categorical_covariate_np=categorical_covariate_np,
>>>>>>> d9f9341d
        )
        generative_outputs = self.generative(
            z_nk=inference_outputs["z"],
            library_size_n1=inference_outputs["library_size_n1"],
            batch_nb=batch_nb,
            continuous_covariates_nc=continuous_covariates_nc,
<<<<<<< HEAD
            categorical_covariates_np=categorical_covariate_onehot_np,
            size_factor=size_factor_n,
            # y=y,
            # transform_batch=transform_batch_n,  # see self.predict()
=======
            categorical_covariate_np=categorical_covariate_np,
            size_factor_n1=size_factor_n1,
>>>>>>> d9f9341d
        )

        # KL divergence for z
        kl_divergence_z = kl(inference_outputs["qz"], generative_outputs["pz"]).sum(dim=1)

        # optional KL divergence for batch representation
        kl_divergence_batch: torch.Tensor | int
        if self.batch_representation_sampled and (self.batch_kl_weight > 0):
            kl_divergence_batch = self.batch_kl_weight * kl(
                self.batch_embedding_distribution(batch_index_n=batch_index_n),
                Normal(torch.zeros_like(batch_nb), torch.ones_like(batch_nb)),
            ).sum(dim=1)
        else:
            kl_divergence_batch = 0

        # reconstruction loss
        rec_loss = -generative_outputs["px"].log_prob(x_ng).sum(-1)

        # full loss
        loss = torch.mean(rec_loss + kl_divergence_z + kl_divergence_batch)

        return {"loss": loss}

    def predict(
<<<<<<< HEAD
            self,
            x_ng: torch.Tensor,
            var_names_g: np.ndarray,
            batch_index_n: torch.Tensor,
            cont_covs_nc: torch.Tensor | None = None,
            cat_covs_nd: torch.Tensor | None = None,
            size_factor_n: torch.Tensor | None = None,
=======
        self,
        x_ng: torch.Tensor,
        var_names_g: np.ndarray,
        batch_index_n: torch.Tensor,
        continuous_covariates_nc: torch.Tensor | None = None,
        categorical_covariate_index_nd: torch.Tensor | None = None,
>>>>>>> d9f9341d
    ):
        """
        Args:
            x_ng:
                Gene counts matrix.
            var_names_g:
                The list of the variable names in the input data.
            batch_index_n:
                Batch indices of input cells as integers.
            continuous_covariates_nc:
                Continuous covariates for each cell (c-dimensional).
<<<<<<< HEAD
            cat_covs_nd:
                Categorical covariates for each cell (p-dimensional).
            size_factor_n:
                Library size factor for each cell.
=======
            categorical_covariate_index_nd:
                Categorical covariates for each cell (d-dimensional where d is number of categorical variables).
                Values are integer membership categorical codes.
>>>>>>> d9f9341d

        Returns:
            A dictionary with the following keys:

            - ``x_ng``: (x_ng is a notational misnomer) Embedding of the input data into the scVI latent space.
        """

        # uncomment the below to reconstruct
        # return self.reconstruct(
        #     x_ng=x_ng,
        #     var_names_g=var_names_g,
        #     batch_index_n=batch_index_n,
        #     continuous_covariates_nc=continuous_covariates_nc,
        #     categorical_covariate_index_nd=categorical_covariate_index_nd,
        #     transform_batch="mean",
        #     sample=False,
        # )

        assert_columns_and_array_lengths_equal("x_ng", x_ng, "var_names_g", var_names_g)
        assert_arrays_equal("var_names_g", var_names_g, "var_names_g", self.var_names_g)

        batch_nb = self.batch_representation_from_batch_index(batch_index_n)
        categorical_covariate_np = self.categorical_onehot_from_categorical_index(categorical_covariate_index_nd)

        z_nk = self.inference(
            x_ng=x_ng,
            batch_nb=batch_nb,
<<<<<<< HEAD
            cont_covs=cont_covs_nc,
            categorical_covariates_np=cat_covs_nd,
            n_samples=1,
        )
    
=======
            continuous_covariates_nc=continuous_covariates_nc,
            categorical_covariate_np=categorical_covariate_np,
        )["z"]
        return {"x_ng": z_nk}

    def get_glyco_gene_list(self) -> list[str]:
        """Return ordered list of genes from glyco gene file, checking which are present in model."""
        if getattr(self, "glyco_gene_set", None) is None:
            df = pd.read_csv("/home/sfleming/cellarium-ml/data/glyco_df_20241216.tsv", sep="\t")
            self.glyco_gene_list = df["ensembl_gene_id"].values.tolist()
            i = 0
            for gid in self.glyco_gene_list:
                if gid not in self.var_names_g:
                    print(f"WARNING: {gid} not in var_names_g")
                    i += 1
            if i > 0:
                print(f"WARNING: {i} genes in glyco_gene_list not in var_names_g")
        return self.glyco_gene_list

    @torch.no_grad()
>>>>>>> d9f9341d
    def reconstruct(
        self,
        x_ng: torch.Tensor,
        var_names_g: np.ndarray,
        batch_index_n: torch.Tensor,
        continuous_covariates_nc: torch.Tensor | None = None,
        categorical_covariate_index_nd: torch.Tensor | None = None,
        size_factor_n: torch.Tensor | None = None,
        transform_batch: str | int | None = None,
        sample: bool = True,
    ):
        """
        Reconstruct the data using the VAE, optionally transforming the batch.

        Args:
            x_ng:
                Gene counts matrix.
            var_names_g:
                The list of the variable names in the input data.
            batch_index_n:
                Batch indices of input cells as integers.
            continuous_covariates_nc:
                Continuous covariates for each cell (c-dimensional).
            categorical_covariate_index_nd:
                Categorical covariates for each cell (d-dimensional where d is the number of categorical variables).
            size_factor_n:
                Library size factor for each cell.
            transform_batch:
                If not None, transform the batch to this index before reconstruction.
            sample:
                If True, sample from the generative model. If False, use the mean.
        """

        assert_columns_and_array_lengths_equal("x_ng", x_ng, "var_names_g", var_names_g)
        assert_arrays_equal("var_names_g", var_names_g, "var_names_g", self.var_names_g)

        if transform_batch is None:
            # make this a list of size one with the measured values as default: an actual reconstruction
            transformed_batch_index_n_list = [batch_index_n]
        else:
            transformed_batch_index_n_list = []
            if isinstance(transform_batch, str):
                if transform_batch != "mean":
                    raise ValueError(
                        'transform_batch must be an integer or the string "mean" which '
                        "will project counts into each batch and compute the mean"
                    )
                for i in range(self.n_batch)[:10]:
                    transformed_batch_index_n_list.append(torch.ones_like(batch_index_n) * i)
            else:
                if transform_batch >= self.n_batch:
                    raise ValueError(f"transform_batch must be less than self.n_batch: {self.n_batch}")
                transformed_batch_index_n_list = [torch.ones_like(batch_index_n) * transform_batch]

        batch_nb = self.batch_representation_from_batch_index(batch_index_n)
        categorical_covariate_np = self.categorical_onehot_from_categorical_index(categorical_covariate_index_nd)

        inference_outputs = self.inference(
            x_ng=x_ng,
            batch_nb=batch_nb,
<<<<<<< HEAD
            cont_covs=cont_covs_nc,
            categorical_covariates_np=cat_covs_nd,
            n_samples=1,
        )

        generative_outputs = self.generative(
            z_nk=inference_outputs["z"],
            library_n=inference_outputs["library"],
            batch_nb=batch_nb,
            cont_covs=cont_covs_nc,
            categorical_covariates_np=cat_covs_nd,
            size_factor=size_factor_n,
        )
=======
            continuous_covariates_nc=continuous_covariates_nc,
            categorical_covariate_np=categorical_covariate_np,
        )

        output_counts_sum_np: int | torch.Tensor = 0
        gid_list = self.get_glyco_gene_list()
        # get the genes in the order of the glyco gene list
        gene_inds = [np.where(var_names_g == gid)[0][0] for gid in gid_list]

        # go through each output batch projection (just one unless transform_batch == "mean")
        for transformed_batch_index_n in transformed_batch_index_n_list:
            batch_nb = self.batch_representation_from_batch_index(transformed_batch_index_n)

            generative_outputs = self.generative(
                z_nk=inference_outputs["z"],
                library_size_n1=inference_outputs["library_size_n1"],
                batch_nb=batch_nb,
                continuous_covariates_nc=continuous_covariates_nc,
                categorical_covariate_np=categorical_covariate_np,
                size_factor_n1=size_factor_n,
            )
>>>>>>> d9f9341d

            if sample:
                counts_ng = generative_outputs["px"].sample()
            else:
                counts_ng = generative_outputs["px"].mean
            counts_np = counts_ng[:, gene_inds]
            output_counts_sum_np += counts_np

        x_tilde_np = output_counts_sum_np / len(transformed_batch_index_n_list)
        return {"x_ng": x_tilde_np}


def batch_index_to_batch_label(adata: AnnData, batch_keys: list[str]) -> pd.DataFrame:
    """
    Convert integer batch index used in the model to a human-readable batch label.

    Args:
        adata: AnnData object. Can be any individual shard as long as categoricals contain all categories.
        batch_keys: List of batch keys.

    Returns:
        DataFrame with columns as batch covariates and an extra column "scvi_batch_code" with the
        code used in the model.
    """
    print("WARNING: The batch_index_to_batch_label lookup for multiple batch_keys is still experimental.")
    df = _enumerate_categorical_combinations(adata.obs[batch_keys])
    df["scvi_batch_code"] = categories_to_product_codes(df)
    return df


def _n_cats_per_column(df: pd.DataFrame) -> list[int]:
    """
    Return the number of categories for each column in a DataFrame, assuming all columns are categorical.
    """
    n_cats_per_col = []
    for key in df.columns:
        covariate_series = df[key]
        n_cats_per_col.append(len(covariate_series.cat.categories))
    return n_cats_per_col


def _enumerate_categorical_combinations(df: pd.DataFrame) -> pd.DataFrame:
    """
    Enumerate all possible combinations of categories in a DataFrame of categorical covariates.
    """
    categories_per_column = _n_cats_per_column(df)

    # Generate the range of values for each column based on the number of categories
    category_ranges = [range(c) for c in categories_per_column]

    # Use itertools.product to get all possible combinations
    combinations = list(itertools.product(*category_ranges))

    # Convert to DataFrame for easy handling and return
    enumerated_df = pd.DataFrame(combinations, columns=df.columns)
    for c in df.columns:
        lookup = dict(zip(range(len(df[c].cat.categories)), df[c].cat.categories))
        enumerated_df[c] = enumerated_df[c].map(lookup)
        enumerated_df[c] = enumerated_df[c].astype("category")
        enumerated_df[c] = enumerated_df[c].cat.set_categories(df[c].cat.categories)
    return enumerated_df<|MERGE_RESOLUTION|>--- conflicted
+++ resolved
@@ -55,12 +55,8 @@
         in_features: passed to `torch.nn.Linear`
         out_features: passed to `torch.nn.Linear`
         n_batch: the dimensionality of the batch representation
-<<<<<<< HEAD
-        categorical_covariate_dimensions: a list of integers containing the number of categories for each categorical covariate
-=======
         categorical_covariate_dimensions: a list of integers containing the number of categories
             for each categorical covariate
->>>>>>> d9f9341d
         batch_to_bias_hidden_layers: a list of hidden layer sizes for the batch-to-bias decoder
         bias: passed to `torch.nn.Linear` (True is like the scvi-tools implementation)
         batch_to_bias_dressing_init_kwargs: a dictionary of keyword arguments to pass to
@@ -68,17 +64,6 @@
     """
 
     def __init__(
-<<<<<<< HEAD
-            self, 
-            in_features: int, 
-            out_features: int, 
-            n_batch: int, 
-            batch_to_bias_hidden_layers: list[int], 
-            categorical_covariate_dimensions: list[int] = [],
-            bias: bool = True,
-            batch_to_bias_dressing_init_kwargs: dict[str, any] = {},
-        ):
-=======
         self,
         in_features: int,
         out_features: int,
@@ -88,7 +73,6 @@
         bias: bool = True,
         batch_to_bias_dressing_init_kwargs: dict[str, Any] = {},
     ):
->>>>>>> d9f9341d
         super().__init__(in_features, out_features, bias=bias)
         self.bias_decoder = FullyConnectedLinear(
             in_features=n_batch + sum(categorical_covariate_dimensions),
@@ -96,39 +80,22 @@
             n_hidden=batch_to_bias_hidden_layers,
             dressing_init_kwargs=batch_to_bias_dressing_init_kwargs,
         )
-<<<<<<< HEAD
-    
-    def compute_bias(self, batch_nb: torch.Tensor, categorical_covariates_np: torch.Tensor | None = None) -> torch.Tensor:
-=======
 
     def compute_bias(
         self,
         batch_nb: torch.Tensor,
         categorical_covariate_np: torch.Tensor | None = None,
     ) -> torch.Tensor:
->>>>>>> d9f9341d
         """
         Returns the bias given batch representations.
 
         Args:
             batch_nb: a tensor of batch representations (could be one-hot) of shape (n, batch_latent_dim)
-<<<<<<< HEAD
-            categorical_covariates_np: a tensor of categorical covariates of shape (n, sum(n_categories_per_covariate))
-=======
             categorical_covariate_np: a tensor of categorical covariates of shape (n, sum(n_categories_per_covariate))
->>>>>>> d9f9341d
 
         Returns:
             a tensor of shape (n, out_features)
         """
-<<<<<<< HEAD
-        if categorical_covariates_np is None:
-            return self.bias_decoder(batch_nb)
-        else:
-            return self.bias_decoder(torch.cat([batch_nb, categorical_covariates_np], dim=-1))
-
-    def forward(self, x_ng: torch.Tensor, batch_nb: torch.Tensor, categorical_covariates_np: torch.Tensor | None = None) -> torch.Tensor:
-=======
         if categorical_covariate_np is None:
             return self.bias_decoder(batch_nb)
         else:
@@ -140,7 +107,6 @@
         batch_nb: torch.Tensor,
         categorical_covariate_np: torch.Tensor | None = None,
     ) -> torch.Tensor:
->>>>>>> d9f9341d
         """
         Computes the forward pass of the layer as
         out = x @ self.weight.T + self.bias + bias
@@ -151,17 +117,11 @@
         Args:
             x_ng: a tensor of shape (n, in_features)
             batch_nb: a tensor of batch indices of shape (n, batch_latent_dim)
-<<<<<<< HEAD
-            categorical_covariates_np: a tensor of categorical covariates of shape (n, sum(n_categories_per_covariate))
-        """
-        return super().forward(x_ng) + self.compute_bias(batch_nb=batch_nb, categorical_covariates_np=categorical_covariates_np)
-=======
             categorical_covariate_np: a tensor of categorical covariates of shape (n, sum(n_categories_per_covariate))
         """
         return super().forward(x_ng) + self.compute_bias(
             batch_nb=batch_nb, categorical_covariate_np=categorical_covariate_np
         )
->>>>>>> d9f9341d
 
 
 class FullyConnectedWithBatchArchitecture(torch.nn.Module):
@@ -178,17 +138,6 @@
     """
 
     def __init__(
-<<<<<<< HEAD
-            self,
-            in_features: int,
-            layers: list[dict],
-    ) -> tuple[torch.nn.ModuleList, int]:
-        super().__init__()
-        for layer in layers:
-            assert "out_features" in layer["init_args"], \
-                """
-                "out_features" must be specified in init_args for hidden layers, e.g.
-=======
         self,
         in_features: int,
         layers: list[dict],
@@ -197,7 +146,6 @@
         for layer in layers:
             assert "out_features" in layer["init_args"], """
             "out_features" must be specified in init_args for hidden layers, e.g.
->>>>>>> d9f9341d
 
             - class_path: cellarium.ml.models.scvi.LinearWithBatch
               init_args:
@@ -227,14 +175,6 @@
         self.module_list = module_list
         self.out_features = out_features
 
-<<<<<<< HEAD
-    def forward(self, x_ng: torch.Tensor, batch_nb: torch.Tensor, categorical_covariates_np: torch.Tensor | None) -> torch.Tensor:
-        x_ = x_ng
-        for dressed_layer in self.module_list:
-            x_ = (dressed_layer(x_, batch_nb=batch_nb, categorical_covariates_np=categorical_covariates_np)
-                  if (hasattr(dressed_layer, "layer") and isinstance(dressed_layer.layer, LinearWithBatch)) 
-                  else dressed_layer(x_))
-=======
     def forward(
         self,
         x_ng: torch.Tensor,
@@ -248,7 +188,6 @@
                 if (hasattr(dressed_layer, "layer") and isinstance(dressed_layer.layer, LinearWithBatch))
                 else dressed_layer(x_)
             )
->>>>>>> d9f9341d
         return x_
 
 
@@ -296,13 +235,6 @@
         self.mean_encoder_takes_batch = isinstance(self.mean_encoder, LinearWithBatch)
         self.var_eps = var_eps
 
-<<<<<<< HEAD
-    def forward(self, x_ng: torch.Tensor, batch_nb: torch.Tensor, categorical_covariates_np: torch.Tensor | None) -> torch.distributions.Distribution:
-        q_nh = self.fully_connected(x_ng, batch_nb=batch_nb, categorical_covariates_np=categorical_covariates_np)
-        q_mean_nk = self.mean_encoder(q_nh, batch_nb) if self.mean_encoder_takes_batch else self.mean_encoder(q_nh)
-        q_var_nk = torch.exp(self.var_encoder(q_nh, batch_nb) if self.mean_encoder_takes_batch else self.var_encoder(q_nh)) + self.var_eps
-        return torch.distributions.Normal(q_mean_nk, q_var_nk.sqrt())
-=======
     def forward(
         self,
         x_ng: torch.Tensor,
@@ -324,7 +256,6 @@
             + self.var_eps
         )
         return Normal(q_mean_nk, q_var_nk.sqrt())
->>>>>>> d9f9341d
 
 
 class DecoderSCVI(torch.nn.Module):
@@ -376,13 +307,7 @@
             else None
         )
         self.dropout_decoder = (
-<<<<<<< HEAD
-            torch.nn.Linear(self.fully_connected.out_features, out_features)
-            if (gene_likelihood == "zinb")
-            else None
-=======
             torch.nn.Linear(self.fully_connected.out_features, out_features) if (gene_likelihood == "zinb") else None
->>>>>>> d9f9341d
         )
         self.normalized_count_decoder = instantiate_from_class_path(
             final_layer["class_path"],
@@ -404,11 +329,7 @@
         if self.final_additive_bias:
             self.final_additive_bias_layer = torch.nn.Sequential(
                 FullyConnectedLinear(
-<<<<<<< HEAD
-                    in_features=final_layer["init_args"]["n_batch"] + sum(n_cats_per_cov),
-=======
                     in_features=self.n_batch + categorical_features,
->>>>>>> d9f9341d
                     out_features=out_features,
                     n_hidden=[],
                     dressing_init_kwargs={},
@@ -417,28 +338,6 @@
             )
 
     def forward(
-<<<<<<< HEAD
-        self, 
-        z_nk: torch.Tensor, 
-        batch_nb: torch.Tensor, 
-        inverse_overdispersion: torch.Tensor | None, 
-        library_size_n: torch.Tensor,
-        categorical_covariates_np: torch.Tensor | None = None,
-    ) -> torch.distributions.Distribution:
-        
-        # bulk of the network
-        q_nh = self.fully_connected(z_nk, batch_nb=batch_nb, categorical_covariates_np=categorical_covariates_np)
-
-        # mean counts
-        unnormalized_chi_ng = (self.normalized_count_decoder(q_nh, batch_nb=batch_nb, categorical_covariates_np=categorical_covariates_np)
-                               if self.count_decoder_takes_batch 
-                               else self.normalized_count_decoder(q_nh))
-        chi_ng = self.normalized_count_activation(unnormalized_chi_ng)
-        if self.final_additive_bias:
-            count_mean_ng = torch.exp(library_size_n) * chi_ng + self.final_additive_bias_layer(
-                torch.cat([batch_nb, categorical_covariates_np], dim=-1)
-                if categorical_covariates_np is not None
-=======
         self,
         z_nk: torch.Tensor,
         batch_nb: torch.Tensor,
@@ -464,7 +363,6 @@
             count_mean_ng = torch.exp(library_size_n1) * chi_ng + self.final_additive_bias_layer(
                 torch.cat([batch_nb, categorical_covariate_np], dim=-1)
                 if categorical_covariate_np is not None
->>>>>>> d9f9341d
                 else batch_nb
             )
         else:
@@ -543,7 +441,6 @@
             ``size_factor_key`` parameter in the model's ``setup_anndata`` method as the scaling
             factor in the mean of the conditional distribution. Takes priority over
             ``use_observed_lib_size``.
-<<<<<<< HEAD
         use_observed_lib_size: If ``True``, use the observed library size for RNA as the scaling factor in the mean of the
             conditional distribution.
         library_log_means: :class:`~numpy.ndarray` of shape ``(1, n_batch)`` of means of the log library sizes that
@@ -554,11 +451,6 @@
             ``use_observed_lib_size`` is ``False``.
         batch_embedding_kwargs: Keyword arguments passed into :class:`~scvi.nn.Embedding` if ``batch_representation`` is
             set to ``"embedding"``.
-        precomputed_bias
-=======
-        use_observed_lib_size: If ``True``, use the observed library size for RNA as the scaling factor in the
-            mean of the conditional distribution. (currently must be ``True``)
->>>>>>> d9f9341d
     """
 
     def __init__(
@@ -569,11 +461,7 @@
         n_batch: int = 0,
         n_latent: int = 10,
         n_continuous_cov: int = 0,
-<<<<<<< HEAD
-        #n_cats_per_cov: list[int] = [],
-=======
         n_cats_per_cov: list[int] = [],
->>>>>>> d9f9341d
         dropout_rate: float = 0.1,
         dispersion: Literal["gene", "gene-batch", "gene-label", "gene-cell"] = "gene",
         log_variational: bool = True,
@@ -583,12 +471,6 @@
         batch_representation_sampled: bool = False,
         n_latent_batch: int | None = None,
         batch_kl_weight: float = 0.0,
-<<<<<<< HEAD
-        # encode_covariates: bool = False,
-        n_cats_per_cov: np.ndarray | list = [],
-        batch_representation: Literal["one-hot", "embedding"] = "one-hot",
-=======
->>>>>>> d9f9341d
         use_batch_norm: Literal["encoder", "decoder", "none", "both"] = "both",
         use_layer_norm: Literal["encoder", "decoder", "none", "both"] = "none",
         use_size_factor_key: bool = False,
@@ -604,12 +486,7 @@
         self.log_variational = log_variational
         self.gene_likelihood = gene_likelihood
         self.latent_distribution = latent_distribution
-<<<<<<< HEAD
-        #self.n_cats_per_cov = n_cats_per_cov
-        # self.encode_covariates = encode_covariates
-=======
         self.n_cats_per_cov = n_cats_per_cov
->>>>>>> d9f9341d
         self.use_size_factor_key = use_size_factor_key
         self.use_observed_lib_size = use_size_factor_key or use_observed_lib_size
         self.batch_embedded = batch_embedded
@@ -670,31 +547,12 @@
         use_layer_norm_encoder = use_layer_norm == "encoder" or use_layer_norm == "both"
         use_layer_norm_decoder = use_layer_norm == "decoder" or use_layer_norm == "both"
 
-<<<<<<< HEAD
-        # n_input_encoder = self.n_input + n_continuous_cov * encode_covariates
-        # if self.batch_representation == "embedding":
-        #     raise NotImplementedError
-        #     # n_input_encoder += batch_dim * encode_covariates
-        #     # cat_list = list([] if n_cats_per_cov is None else n_cats_per_cov)
-        # else:
-        #     cat_list = [n_batch] + list([] if n_cats_per_cov is None else n_cats_per_cov)
-
-        # encoder_cat_list = cat_list if encode_covariates else None
-        # _extra_encoder_kwargs = extra_encoder_kwargs or {}
-
-        self.n_cats_per_cov = n_cats_per_cov
-=======
->>>>>>> d9f9341d
         # encoder layers
         assert isinstance(encoder["hidden_layers"], list), "encoder hidden_layers must be a list"
         for layer in encoder["hidden_layers"]:
             if layer["class_path"] == "cellarium.ml.models.scvi.LinearWithBatch":
                 layer["init_args"]["n_batch"] = self.n_latent_batch
-<<<<<<< HEAD
-                layer["init_args"]["categorical_covariate_dimensions"] = self.n_cats_per_cov
-=======
                 layer["init_args"]["categorical_covariate_dimensions"] = n_cats_per_cov
->>>>>>> d9f9341d
             if "dressing_init_args" not in layer:
                 layer["dressing_init_args"] = {}
             layer["dressing_init_args"]["use_batch_norm"] = use_batch_norm_encoder
@@ -703,22 +561,14 @@
         assert isinstance(encoder["final_layer"], dict)
         if encoder["final_layer"]["class_path"] == "cellarium.ml.models.scvi.LinearWithBatch":
             encoder["final_layer"]["init_args"]["n_batch"] = self.n_latent_batch
-<<<<<<< HEAD
-            encoder["final_layer"]["init_args"]["categorical_covariate_dimensions"] = self.n_cats_per_cov
-=======
             encoder["final_layer"]["init_args"]["categorical_covariate_dimensions"] = n_cats_per_cov
->>>>>>> d9f9341d
 
         # decoder layers
         assert isinstance(decoder["hidden_layers"], list), "decoder hidden_layers must be a list"
         for layer in decoder["hidden_layers"]:
             if layer["class_path"] == "cellarium.ml.models.scvi.LinearWithBatch":
                 layer["init_args"]["n_batch"] = self.n_latent_batch
-<<<<<<< HEAD
-                layer["init_args"]["categorical_covariate_dimensions"] = self.n_cats_per_cov
-=======
                 layer["init_args"]["categorical_covariate_dimensions"] = n_cats_per_cov
->>>>>>> d9f9341d
             if "dressing_init_args" not in layer:
                 layer["dressing_init_args"] = {}
             layer["dressing_init_args"]["use_batch_norm"] = use_batch_norm_decoder
@@ -727,11 +577,7 @@
         assert isinstance(decoder["final_layer"], dict)
         if decoder["final_layer"]["class_path"] == "cellarium.ml.models.scvi.LinearWithBatch":
             decoder["final_layer"]["init_args"]["n_batch"] = self.n_latent_batch
-<<<<<<< HEAD
-            decoder["final_layer"]["init_args"]["categorical_covariate_dimensions"] = self.n_cats_per_cov
-=======
             decoder["final_layer"]["init_args"]["categorical_covariate_dimensions"] = n_cats_per_cov
->>>>>>> d9f9341d
 
         self.z_encoder = EncoderSCVI(
             in_features=self.n_input,
@@ -740,14 +586,7 @@
             final_layer=encoder["final_layer"],
         )
 
-<<<<<<< HEAD
-        if self.batch_representation == "embedding":
-            raise NotImplementedError
-            # n_input_decoder += batch_dim
-
-=======
         assert isinstance(decoder["final_additive_bias"], bool)
->>>>>>> d9f9341d
         self.decoder = DecoderSCVI(
             in_features=self.n_latent,
             out_features=self.n_input,
@@ -757,12 +596,8 @@
             gene_likelihood=self.gene_likelihood,
             scale_activation="softplus" if use_size_factor_key else "softmax",
             final_additive_bias=decoder["final_additive_bias"],
-<<<<<<< HEAD
-            n_cats_per_cov= self.n_cats_per_cov,  # currently used only for the sizing of the final additive bias layer
-=======
             n_batch=self.n_latent_batch,  # for the (optional) sizing of the final additive bias layer
             n_cats_per_cov=self.n_cats_per_cov,  # for the (optional) sizing of the final additive bias layer
->>>>>>> d9f9341d
         )
 
         self.reset_parameters()
@@ -808,21 +643,6 @@
     def categorical_onehot_from_categorical_index(self, categorical_covariate_index_nd: torch.Tensor | None) -> torch.Tensor | None:
         """Compute one-hot encoding of categorical covariates from integer category indices.
 
-        Args:
-            categorical_covariate_index_nd: a tensor of shape (n, n_categorical_covariates)
-        
-        """
-        if categorical_covariate_index_nd is not None:
-            # make the categorical covariates one-hot
-            categorical_covariates_np = torch.cat(
-                [torch.nn.functional.one_hot(categorical_covariate_index_nd[:, i].long(), num_classes=n_cats).float()
-                 for i, n_cats in enumerate(self.n_cats_per_cov)], 
-                 dim=1,
-            )
-            return categorical_covariates_np
-
-        return None
-
     def categorical_onehot_from_categorical_index(
         self,
         categorical_covariate_index_nd: torch.Tensor | None,
@@ -851,12 +671,7 @@
         x_ng: torch.Tensor,
         batch_nb: torch.Tensor,
         continuous_covariates_nc: torch.Tensor | None = None,
-<<<<<<< HEAD
-        categorical_covariates_np: torch.Tensor | None = None,
-        n_samples=1,
-=======
         categorical_covariate_np: torch.Tensor | None = None,
->>>>>>> d9f9341d
     ):
         """
         High level inference method.
@@ -870,47 +685,10 @@
             encoder_input_ng = torch.log1p(encoder_input_ng)
 
         # if continuous_covariates_nc is not None and self.encode_covariates:
-<<<<<<< HEAD
-        #     encoder_input = torch.cat((x_, continuous_covariates_nc), dim=-1)
-        # else:
-        encoder_input = x_
-            
-        #     # categorical_input = torch.split(categorical_covariate_index_nd, 1, dim=1)
-        # else:
-        #     categorical_input = ()
-
-        # if self.batch_representation == "embedding":# and self.encode_covariates:
-        #     raise NotImplementedError
-            # batch_rep = self.compute_embedding(REGISTRY_KEYS.BATCH_KEY, batch_index)
-            # encoder_input = torch.cat([encoder_input, batch_rep], dim=-1)
-            # qz, z = self.z_encoder(encoder_input, *categorical_input)
-        # else:
-
-        qz = self.z_encoder(x_ng=encoder_input, batch_nb=batch_nb, categorical_covariates_np=categorical_covariates_np)
-        z = qz.rsample()
-
-        ql = None
-        if not self.use_observed_lib_size:
-            raise NotImplementedError
-            # if self.batch_representation == "embedding":
-            #     ql, library_encoded = self.l_encoder(encoder_input, *categorical_input)
-            # else:
-            #     ql, library_encoded = self.l_encoder(encoder_input, batch_index_n, *categorical_input)
-            # library = library_encoded
-
-        if n_samples > 1:
-            untran_z = qz.sample((n_samples,))
-            z = self.z_encoder.z_transformation(untran_z)
-            if self.use_observed_lib_size:
-                library = library.unsqueeze(0).expand((n_samples, library.size(0), library.size(1)))
-            else:
-                library = ql.sample((n_samples,))
-=======
         #     encoder_input_ng = torch.cat((encoder_input_ng, continuous_covariates_nc), dim=-1)
 
         qz = self.z_encoder(x_ng=encoder_input_ng, batch_nb=batch_nb, categorical_covariate_np=categorical_covariate_np)
         z = qz.rsample()
->>>>>>> d9f9341d
 
         outputs = dict(
             z=z,
@@ -926,16 +704,9 @@
         library_size_n1: torch.Tensor,
         batch_nb: torch.Tensor,
         continuous_covariates_nc: torch.Tensor | None = None,
-<<<<<<< HEAD
-        categorical_covariates_np: torch.Tensor | None = None,
-        size_factor: torch.Tensor | None = None,
-        # y: torch.Tensor | None = None,
-    ) -> dict[str, Distribution | None]:
-=======
         categorical_covariate_np: torch.Tensor | None = None,
         size_factor_n1: torch.Tensor | None = None,
     ) -> dict[str, Distribution]:
->>>>>>> d9f9341d
         """Runs the generative model."""
 
         if not self.use_size_factor_key:
@@ -962,17 +733,10 @@
 
         count_distribution = self.decoder(
             z_nk=z_nk,
-<<<<<<< HEAD
-            batch_nb=batch_nb, 
-            categorical_covariates_np=categorical_covariates_np,
-            inverse_overdispersion=inverse_overdispersion, 
-            library_size_n=size_factor,
-=======
             batch_nb=batch_nb,
             categorical_covariate_np=categorical_covariate_np,
             inverse_overdispersion=inverse_overdispersion,
             library_size_n1=size_factor_n1,
->>>>>>> d9f9341d
         )
 
         # prior on latent z
@@ -986,13 +750,8 @@
         var_names_g: np.ndarray,
         batch_index_n: torch.Tensor,
         continuous_covariates_nc: torch.Tensor | None = None,
-<<<<<<< HEAD
-        categorical_covariate_index_nd: list | None = None,  # d is the number of categorical covariates; tensor is integer membership
-        size_factor_n: torch.Tensor | None = None,
-=======
         categorical_covariate_index_nd: torch.Tensor | None = None,
         size_factor_n1: torch.Tensor | None = None,
->>>>>>> d9f9341d
     ):
         """
         Args:
@@ -1006,11 +765,7 @@
                 Continuous covariates for each cell (c-dimensional).
             categorical_covariate_index_nd:
                 Categorical covariates for each cell (d-dimensional). Integer membership categorical codes.
-<<<<<<< HEAD
-            size_factor_n:
-=======
             size_factor_n1:
->>>>>>> d9f9341d
                 Library size factor for each cell.
 
         Returns:
@@ -1021,38 +776,22 @@
         assert_arrays_equal("var_names_g", var_names_g, "var_names_g", self.var_names_g)
 
         batch_nb = self.batch_representation_from_batch_index(batch_index_n)
-<<<<<<< HEAD
-        categorical_covariate_onehot_np = self.categorical_onehot_from_categorical_index(categorical_covariate_index_nd)
-
-=======
         categorical_covariate_np = self.categorical_onehot_from_categorical_index(categorical_covariate_index_nd)
->>>>>>> d9f9341d
+
 
         inference_outputs = self.inference(
             x_ng=x_ng,
             batch_nb=batch_nb,
             continuous_covariates_nc=continuous_covariates_nc,
-<<<<<<< HEAD
-            categorical_covariates_np=categorical_covariate_onehot_np, #TODO: refactor cateegorical_covariate_np to categorical_covariate_onehot_np
-            n_samples=1,
-=======
             categorical_covariate_np=categorical_covariate_np,
->>>>>>> d9f9341d
         )
         generative_outputs = self.generative(
             z_nk=inference_outputs["z"],
             library_size_n1=inference_outputs["library_size_n1"],
             batch_nb=batch_nb,
             continuous_covariates_nc=continuous_covariates_nc,
-<<<<<<< HEAD
-            categorical_covariates_np=categorical_covariate_onehot_np,
-            size_factor=size_factor_n,
-            # y=y,
-            # transform_batch=transform_batch_n,  # see self.predict()
-=======
             categorical_covariate_np=categorical_covariate_np,
             size_factor_n1=size_factor_n1,
->>>>>>> d9f9341d
         )
 
         # KL divergence for z
@@ -1077,22 +816,12 @@
         return {"loss": loss}
 
     def predict(
-<<<<<<< HEAD
-            self,
-            x_ng: torch.Tensor,
-            var_names_g: np.ndarray,
-            batch_index_n: torch.Tensor,
-            cont_covs_nc: torch.Tensor | None = None,
-            cat_covs_nd: torch.Tensor | None = None,
-            size_factor_n: torch.Tensor | None = None,
-=======
         self,
         x_ng: torch.Tensor,
         var_names_g: np.ndarray,
         batch_index_n: torch.Tensor,
         continuous_covariates_nc: torch.Tensor | None = None,
         categorical_covariate_index_nd: torch.Tensor | None = None,
->>>>>>> d9f9341d
     ):
         """
         Args:
@@ -1104,16 +833,9 @@
                 Batch indices of input cells as integers.
             continuous_covariates_nc:
                 Continuous covariates for each cell (c-dimensional).
-<<<<<<< HEAD
-            cat_covs_nd:
-                Categorical covariates for each cell (p-dimensional).
-            size_factor_n:
-                Library size factor for each cell.
-=======
             categorical_covariate_index_nd:
                 Categorical covariates for each cell (d-dimensional where d is number of categorical variables).
                 Values are integer membership categorical codes.
->>>>>>> d9f9341d
 
         Returns:
             A dictionary with the following keys:
@@ -1141,13 +863,6 @@
         z_nk = self.inference(
             x_ng=x_ng,
             batch_nb=batch_nb,
-<<<<<<< HEAD
-            cont_covs=cont_covs_nc,
-            categorical_covariates_np=cat_covs_nd,
-            n_samples=1,
-        )
-    
-=======
             continuous_covariates_nc=continuous_covariates_nc,
             categorical_covariate_np=categorical_covariate_np,
         )["z"]
@@ -1168,7 +883,6 @@
         return self.glyco_gene_list
 
     @torch.no_grad()
->>>>>>> d9f9341d
     def reconstruct(
         self,
         x_ng: torch.Tensor,
@@ -1229,21 +943,6 @@
         inference_outputs = self.inference(
             x_ng=x_ng,
             batch_nb=batch_nb,
-<<<<<<< HEAD
-            cont_covs=cont_covs_nc,
-            categorical_covariates_np=cat_covs_nd,
-            n_samples=1,
-        )
-
-        generative_outputs = self.generative(
-            z_nk=inference_outputs["z"],
-            library_n=inference_outputs["library"],
-            batch_nb=batch_nb,
-            cont_covs=cont_covs_nc,
-            categorical_covariates_np=cat_covs_nd,
-            size_factor=size_factor_n,
-        )
-=======
             continuous_covariates_nc=continuous_covariates_nc,
             categorical_covariate_np=categorical_covariate_np,
         )
@@ -1265,7 +964,6 @@
                 categorical_covariate_np=categorical_covariate_np,
                 size_factor_n1=size_factor_n,
             )
->>>>>>> d9f9341d
 
             if sample:
                 counts_ng = generative_outputs["px"].sample()
