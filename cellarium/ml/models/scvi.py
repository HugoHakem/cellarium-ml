--- conflicted
+++ resolved
@@ -308,11 +308,7 @@
         # construct the count distribution
         match self.gene_likelihood:
             case "nb":
-<<<<<<< HEAD
-                dist = NegativeBinomial(count_mean_ng + 1e-10, inverse_overdispersion)
-=======
                 dist = NegativeBinomial(count_mean_ng + self.eps, inverse_overdispersion + self.eps)
->>>>>>> c4ad003b
             case "poisson":
                 dist = Poisson(count_mean_ng + self.eps)
             case "zinb":
