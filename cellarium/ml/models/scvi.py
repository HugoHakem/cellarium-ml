# Copyright Contributors to the Cellarium project.
# SPDX-License-Identifier: BSD-3-Clause

"""Flexible modified version of single-cell variational inference (scVI) re-implemented in Cellarium ML."""

from typing import Literal, Sequence
import importlib

import numpy as np
import torch
from torch.distributions import Distribution, Normal, Poisson
from pyro.distributions import ZeroInflatedNegativeBinomial
from torch.distributions import kl_divergence as kl

from cellarium.ml.distributions import NegativeBinomial
from cellarium.ml.models.common.nn import DressedLayer, FullyConnectedLinear
from cellarium.ml.models.model import CellariumModel, PredictMixin
from cellarium.ml.utilities.testing import (
    assert_arrays_equal,
    assert_columns_and_array_lengths_equal,
)



def class_from_class_path(class_path: str):
    module_name, class_name = class_path.rsplit('.', 1)
    module = importlib.import_module(module_name)
    class_ref = getattr(module, class_name)
    return class_ref


def instantiate_from_class_path(class_path, *args, **kwargs):
    class_ = class_from_class_path(class_path)
    return class_(*args, **kwargs)


def weights_init(m):
    if isinstance(m, torch.nn.BatchNorm1d):
        torch.nn.init.normal_(m.weight, 1.0, 0.02)
        torch.nn.init.zeros_(m.bias)
    elif isinstance(m, torch.nn.Linear) or isinstance(m, LinearWithBatch):
        torch.nn.init.xavier_normal_(m.weight)
        if m.bias is not None:
            torch.nn.init.zeros_(m.bias)


class LinearWithBatch(torch.nn.Linear):
    """A `torch.nn.Linear` layer where batch indices are given as input to the forward pass.

    Args:
        in_features: passed to `torch.nn.Linear`
        out_features: passed to `torch.nn.Linear`
        n_batch: the dimensionality of the batch representation
        categorical_covariate_dimensions: a list of integers containing the number of categories for each categorical covariate
        batch_to_bias_hidden_layers: a list of hidden layer sizes for the batch-to-bias decoder
        bias: passed to `torch.nn.Linear` (True is like the scvi-tools implementation)
        batch_to_bias_dressing_init_kwargs: a dictionary of keyword arguments to pass to the `DressedLayer` constructor
    """

    def __init__(
            self, 
            in_features: int, 
            out_features: int, 
            n_batch: int, 
            batch_to_bias_hidden_layers: list[int], 
            categorical_covariate_dimensions: list[int] = [],
            bias: bool = True,
            batch_to_bias_dressing_init_kwargs: dict[str, any] = {},
        ):
        super().__init__(in_features, out_features, bias=bias)
        self.bias_decoder = FullyConnectedLinear(
            in_features=n_batch + sum(categorical_covariate_dimensions),
            out_features=out_features,
            n_hidden=batch_to_bias_hidden_layers,
            dressing_init_kwargs=batch_to_bias_dressing_init_kwargs,
        )
    
    def compute_bias(self, batch_nb: torch.Tensor, categorical_covariate_np: torch.Tensor | None = None) -> torch.Tensor:
        """
        Returns the bias given batch representations.

        Args:
            batch_nb: a tensor of batch representations (could be one-hot) of shape (n, batch_latent_dim)
            categorical_covariates_nd: a tensor of categorical covariates of shape (n, sum(n_categories_per_covariate))

        Returns:
            a tensor of shape (n, out_features)
        """
<<<<<<< HEAD

        return self.bias_decoder(batch_nb)
=======
        if categorical_covariate_np is None:
            return self.bias_decoder(batch_nb)
        else:
            print("categorical covariates seem to be actually being used")
            print(categorical_covariate_np)
            print(categorical_covariate_np.shape)
            return self.bias_decoder(torch.cat([batch_nb, categorical_covariate_np], dim=-1))
>>>>>>> 17459f61

    def forward(self, x_ng: torch.Tensor, batch_nb: torch.Tensor, categorical_covariate_np: torch.Tensor | None = None) -> torch.Tensor:
        """
        Computes the forward pass of the layer as
        out = x @ self.weight.T + self.bias + bias

        where bias is computed as
        bias = bias_encoder(batch)

        Args:
            x_ng: a tensor of shape (n, in_features)
            batch_nb: a tensor of batch indices of shape (n, batch_latent_dim)
            categorical_covariates_nd: a tensor of categorical covariates of shape (n, sum(n_categories_per_covariate))
        """
        return super().forward(x_ng) + self.compute_bias(batch_nb=batch_nb, categorical_covariate_np=categorical_covariate_np)


class FullyConnectedWithBatchArchitecture(torch.nn.Module):
    """
    Fully connected block of layers (can be empty) that can include LinearWithBatch layers. 
    The forward pass takes per-cell batches.

    Args:
        in_features: The dimensionality of the input
        layers: A list of dictionaries, each containing the following keys:
            * ``class_path``: the class path of the layer to use
            * ``init_args``: a dictionary of keyword arguments to pass to the layer's constructor
                - must contain "out_features"
    """

    def __init__(
            self,
            in_features: int,
            layers: list[dict],
    ) -> tuple[torch.nn.ModuleList, int]:
        super().__init__()
        for layer in layers:
            assert "out_features" in layer["init_args"], \
                """
                "out_features" must be specified in init_args for hidden layers, e.g.

            - class_path: cellarium.ml.models.scvi.LinearWithBatch
              init_args:
                out_features: 128
            """
        
        if len(layers) == 0:
            module_list = torch.nn.ModuleList([torch.nn.Identity()])
            out_features = in_features
        else:
            module_list = []
            n_hidden = [layer["init_args"].pop("out_features") for layer in layers]
            for layer, n_in, n_out in zip(layers, [in_features] + n_hidden, n_hidden):
                module_list.append(
                    DressedLayer(
                        instantiate_from_class_path(
                            layer["class_path"],
                            in_features=n_in,
                            out_features=n_out,
                            bias=True,
                            **layer["init_args"],
                        ),
                        **layer["dressing_init_args"],
                    )
                )
            module_list = torch.nn.ModuleList(module_list)
            out_features = module_list[-1].layer.out_features
        self.module_list = module_list
        self.out_features = out_features

    def forward(self, x_ng: torch.Tensor, batch_nb: torch.Tensor, categorical_covariate_np: torch.Tensor | None) -> torch.Tensor:
        x_ = x_ng
        for dressed_layer in self.module_list:
            x_ = (dressed_layer(x_, batch_nb=batch_nb, categorical_covariate_np=categorical_covariate_np) 
                  if (hasattr(dressed_layer, "layer") and isinstance(dressed_layer.layer, LinearWithBatch)) 
                  else dressed_layer(x_))
        return x_


class EncoderSCVI(torch.nn.Module):
    """
    Encode data of ``in_features`` dimensions into a latent space of ``out_features`` dimensions.

    Args:
        in_features: The dimensionality of the input (data space)
        out_features: The dimensionality of the output (latent space)
        hidden_layers: A list of dictionaries, each containing the following keys:
            * ``class_path``: the class path of the layer to use
            * ``init_args``: a dictionary of keyword arguments to pass to the layer's constructor
                - must contain "out_features"
        final_layer: Same as hidden_layers, but for the final layer
        output_bias: If True, the output layer will have a batch-specific bias added 
            (scvi-tools does not include this)
        var_eps: Minimum value for the variance; used for numerical stability
    """

    def __init__(
        self, 
        in_features: int, 
        out_features: int, 
        hidden_layers: list[dict],
        final_layer: dict,
        var_eps: float = 1e-4,
    ):
        super().__init__()
        self.fully_connected = FullyConnectedWithBatchArchitecture(in_features, hidden_layers)
        self.mean_encoder = instantiate_from_class_path(
            final_layer["class_path"], 
            in_features=self.fully_connected.out_features, 
            out_features=out_features, 
            bias=final_layer["init_args"].pop("bias", True),
            **final_layer["init_args"],
        )
        self.var_encoder = instantiate_from_class_path(
            final_layer["class_path"], 
            in_features=self.fully_connected.out_features, 
            out_features=out_features, 
            bias=final_layer["init_args"].pop("bias", True),
            **final_layer["init_args"],
        )
        self.mean_encoder_takes_batch = isinstance(self.mean_encoder, LinearWithBatch)
        self.var_eps = var_eps

    def forward(self, x_ng: torch.Tensor, batch_nb: torch.Tensor, categorical_covariate_np: torch.Tensor | None) -> torch.distributions.Distribution:
        q_nh = self.fully_connected(x_ng, batch_nb=batch_nb, categorical_covariate_np=categorical_covariate_np)
        q_mean_nk = self.mean_encoder(q_nh, batch_nb) if self.mean_encoder_takes_batch else self.mean_encoder(q_nh)
        q_var_nk = torch.exp(self.var_encoder(q_nh, batch_nb) if self.mean_encoder_takes_batch else self.var_encoder(q_nh)) + self.var_eps
        return torch.distributions.Normal(q_mean_nk, q_var_nk.sqrt())


class DecoderSCVI(torch.nn.Module):
    """
    Decode data of ``in_features`` latent dimensions into data space of ``out_features`` dimensions.

    Args:
        in_features: The dimensionality of the input (latent space)
        out_features: The dimensionality of the output (data space)
        hidden_layers: A list of dictionaries, each containing the following keys:
            * ``class_path``: the class path of the layer to use
            * ``init_args``: a dictionary of keyword arguments to pass to the layer's constructor
                - must contain "out_features"
        final_layer: Same as hidden_layers, but for the final layer
        dispersion: Granularity at which the overdispersion of the negative binomial distribution is computed
        gene_likelihood: Distribution to use for reconstruction in the generative process
        scale_activation: Activation layer to use to compute normalized counts (before multiplying by library size)
        final_additive_bias: If True, the final layer will have a batch-specific bias added after the activation.
            If final_layer is a LinearWithBatch layer and final_additive_bias is True, the last layer of the decoder 
            will act as a batch-specific affine transformation.
        eps: Numerical stability factor added to mean and inverse overdispersion of negative binomial
    """

    def __init__(
        self,
        in_features: int, 
        out_features: int, 
        hidden_layers: list[dict],
        final_layer: dict,
        dispersion: Literal["gene", "gene-batch", "gene-label", "gene-cell"] = "gene",
        gene_likelihood: Literal["zinb", "nb", "poisson"] = "nb",
        scale_activation: Literal["softmax", "softplus"] = "softmax",
        final_additive_bias: bool = False,
        n_cats_per_cov: list[int] | None = None,
        eps: float = 1e-10,
    ):
        super().__init__()
        self.eps = eps
        if gene_likelihood == "zinb":
            raise NotImplementedError("Zero-inflated negative binomial not yet implemented")
        self.gene_likelihood = gene_likelihood
        self.fully_connected = FullyConnectedWithBatchArchitecture(in_features, hidden_layers)
        self.inverse_overdispersion_decoder = (
            torch.nn.Linear(self.fully_connected.out_features, out_features)
            if ((gene_likelihood != "poisson") and (dispersion == "gene-cell"))
            else None
        )
        self.dropout_decoder = (
            torch.nn.Linear(self.fully_connected.out_features, out_features)
            if (gene_likelihood == "zinb")
            else None
        )
        self.normalized_count_decoder = instantiate_from_class_path(
            final_layer["class_path"], 
            in_features=self.fully_connected.out_features, 
            out_features=out_features, 
            bias=final_layer["init_args"].pop("bias", True),
            **final_layer["init_args"],
        )
        self.count_decoder_takes_batch = isinstance(self.normalized_count_decoder, LinearWithBatch)
        self.normalized_count_activation = torch.nn.Softmax(dim=-1) if (scale_activation == "softmax") else torch.nn.Softplus()
        self.final_additive_bias = final_additive_bias
        if self.final_additive_bias:
            self.final_additive_bias_layer = torch.nn.Sequential(
                FullyConnectedLinear(
                    in_features=final_layer["init_args"]["n_batch"] + sum(n_cats_per_cov),
                    out_features=out_features,
                    n_hidden=[],
                    dressing_init_kwargs={},
                ),
                torch.nn.ReLU(),
            )
        else:
            self.final_additive_bias_layer = None

    def forward(
        self, 
        z_nk: torch.Tensor, 
        batch_nb: torch.Tensor, 
        inverse_overdispersion: torch.Tensor | None, 
        library_size_n: torch.Tensor,
        categorical_covariate_np: torch.Tensor | None = None,
    ) -> torch.distributions.Distribution:
        
        # bulk of the network
        q_nh = self.fully_connected(z_nk, batch_nb=batch_nb, categorical_covariate_np=categorical_covariate_np)

        # mean counts
        unnormalized_chi_ng = (self.normalized_count_decoder(q_nh, batch_nb=batch_nb, categorical_covariate_np=categorical_covariate_np) 
                               if self.count_decoder_takes_batch 
                               else self.normalized_count_decoder(q_nh))
        chi_ng = self.normalized_count_activation(unnormalized_chi_ng)
        if self.final_additive_bias:
            count_mean_ng = torch.exp(library_size_n) * chi_ng + self.final_additive_bias_layer(
                torch.cat([batch_nb, categorical_covariate_np], dim=-1)
                if categorical_covariate_np is not None
                else batch_nb
            )
        else:
            count_mean_ng = torch.exp(library_size_n) * chi_ng

        # optional inverse overdispersion per cell
        if inverse_overdispersion is None:
            assert self.inverse_overdispersion_decoder is not None, \
                "inverse_overdispersion must be provided when not using Poisson or gene-cell dispersion"
            inverse_overdispersion = self.inverse_overdispersion_decoder(q_nh).exp()

        # construct the count distribution
        match self.gene_likelihood:
            case "nb":
                dist = NegativeBinomial(count_mean_ng + self.eps, inverse_overdispersion + self.eps)
            case "poisson":
                dist = Poisson(count_mean_ng + self.eps)
            case "zinb":
                raise NotImplementedError("ZINB is not currently implemented")
                # dist = ZeroInflatedNegativeBinomial(count_mean_ng + self.eps, inverse_overdispersion + self.eps, self.dropout_decoder(q_nh))

        return dist


class SingleCellVariationalInference(CellariumModel, PredictMixin):
    """
    Flexible version of single-cell variational inference (scVI) [1] re-implemented in Cellarium ML.

    **References:**

    1. `Deep generative modeling for single-cell transcriptomics (Lopez et al.)
       <https://www.nature.com/articles/s41592-018-0229-2>`_.

    Args:
        var_names_g: The variable names schema for the input data validation.
        encoder: Dict specifying the encoder configuration.
        decoder: Dict specifying the decoder configuration.
        n_latent: Dimension of the latent space.
        n_batch: Number of total batches in the dataset.
        batch_bais_sampled: True to sample the batch-specific biases from their distributions.
        n_continuous_cov: Number of continuous covariates.
        n_cats_per_cov: A list of integers containing the number of categories for each categorical covariate.
        dropout_rate: Dropout rate for hidden units in the encoder only.
        dispersion: Flexibility of the dispersion parameter when ``gene_likelihood`` is either ``"nb"`` or
            ``"zinb"``. One of the following:
                * ``"gene"``: parameter is constant per gene across cells.
                * ``"gene-batch"``: parameter is constant per gene per batch.
                * ``"gene-label"``: parameter is constant per gene per label.
                * ``"gene-cell"``: parameter is constant per gene per cell.
        log_variational: If ``True``, use :func:`~torch.log1p` on input data before encoding for numerical stability
            (not normalization).
        gene_likelihood: Distribution to use for reconstruction in the generative process. One of the following:
                * ``"nb"``: :class:`~scvi.distributions.NegativeBinomial`.
                * ``"zinb"``: :class:`~scvi.distributions.ZeroInflatedNegativeBinomial`.
                * ``"poisson"``: :class:`~scvi.distributions.Poisson`.
        latent_distribution: Distribution to use for the latent space. One of the following:
                * ``"normal"``: isotropic normal.
                * ``"ln"``: logistic normal with normal params N(0, 1).
        encode_covariates: If ``True``, covariates are concatenated to gene expression prior to passing through
            the encoder(s). Else, only gene expression is used.
        batch_representation: ``EXPERIMENTAL`` Method for encoding batch information. One of the following:
                * ``"one-hot"``: represent batches with one-hot encodings.
                * ``"embedding"``: represent batches with continuously-valued embeddings using
                :class:`~scvi.nn.Embedding`.
            Note that batch representations are only passed into the encoder(s) if
            ``encode_covariates`` is ``True``.
        use_batch_norm: Specifies where to use :class:`~torch.nn.BatchNorm1d` in the model. One of the following:
                * ``"none"``: don't use batch norm in either encoder(s) or decoder.
                * ``"encoder"``: use batch norm only in the encoder(s).
                * ``"decoder"``: use batch norm only in the decoder.
                * ``"both"``: use batch norm in both encoder(s) and decoder.
            Note: if ``use_layer_norm`` is also specified, both will be applied (first
            :class:`~torch.nn.BatchNorm1d`, then :class:`~torch.nn.LayerNorm`).
        use_layer_norm: Specifies where to use :class:`~torch.nn.LayerNorm` in the model. One of the following:
                * ``"none"``: don't use layer norm in either encoder(s) or decoder.
                * ``"encoder"``: use layer norm only in the encoder(s).
                * ``"decoder"``: use layer norm only in the decoder.
                * ``"both"``: use layer norm in both encoder(s) and decoder.
            Note: if ``use_batch_norm`` is also specified, both will be applied (first
            :class:`~torch.nn.BatchNorm1d`, then :class:`~torch.nn.LayerNorm`).
        use_size_factor_key: If ``True``, use the :attr:`~anndata.AnnData.obs` column as defined by the
            ``size_factor_key`` parameter in the model's ``setup_anndata`` method as the scaling
            factor in the mean of the conditional distribution. Takes priority over
            ``use_observed_lib_size``.
        use_observed_lib_size: If ``True``, use the observed library size for RNA as the scaling factor in the mean of the
            conditional distribution.
        library_log_means: :class:`~numpy.ndarray` of shape ``(1, n_batch)`` of means of the log library sizes that
            parameterize the prior on library size if ``use_size_factor_key`` is ``False`` and
            ``use_observed_lib_size`` is ``False``.
        library_log_vars: :class:`~numpy.ndarray` of shape ``(1, n_batch)`` of variances of the log library sizes
            that parameterize the prior on library size if ``use_size_factor_key`` is ``False`` and
            ``use_observed_lib_size`` is ``False``.
        batch_embedding_kwargs: Keyword arguments passed into :class:`~scvi.nn.Embedding` if ``batch_representation`` is
            set to ``"embedding"``.
        precomputed_bias
    """

    def __init__(
        self,
        var_names_g: Sequence[str],
        encoder: dict[str, list[dict] | dict | bool],
        decoder: dict[str, list[dict] | dict | bool],
        n_batch: int = 0,
        n_latent: int = 10,
        n_continuous_cov: int = 0,
        n_cats_per_cov: list[int] = [],
        dropout_rate: float = 0.1,
        dispersion: Literal["gene", "gene-batch", "gene-label", "gene-cell"] = "gene",
        log_variational: bool = True,
        gene_likelihood: Literal["zinb", "nb", "poisson"] = "nb",
        latent_distribution: Literal["normal", "ln"] = "normal",
        batch_embedded: bool = False,
        batch_representation_sampled: bool = False,
        n_latent_batch: int | None = None,
        batch_kl_weight: float = 0.0,
        # encode_covariates: bool = False,
        batch_representation: Literal["one-hot", "embedding"] = "one-hot",
        use_batch_norm: Literal["encoder", "decoder", "none", "both"] = "both",
        use_layer_norm: Literal["encoder", "decoder", "none", "both"] = "none",
        use_size_factor_key: bool = False,
        use_observed_lib_size: bool = True,
        library_log_means: np.ndarray | None = None,
        library_log_vars: np.ndarray | None = None,
        batch_embedding_kwargs: dict | None = None,
    ):

        super().__init__()
        self.var_names_g = np.array(var_names_g)
        self.n_input = len(self.var_names_g)
        self.dispersion = dispersion
        self.n_latent = n_latent
        self.n_batch = n_batch
        self.log_variational = log_variational
        self.gene_likelihood = gene_likelihood
        self.latent_distribution = latent_distribution
        self.n_cats_per_cov = n_cats_per_cov
        # self.encode_covariates = encode_covariates
        self.use_size_factor_key = use_size_factor_key
        self.use_observed_lib_size = use_size_factor_key or use_observed_lib_size
        self.batch_embedded = batch_embedded
        self.batch_representation_sampled = batch_representation_sampled
        self.n_latent_batch = n_latent_batch
        assert batch_kl_weight >= 0.0, "batch_kl_weight must be non-negative"
        self.batch_kl_weight = batch_kl_weight

        # if you use one-hot and try to specify a different latent batch than n_batch, raise an error
        if (not self.batch_embedded) and (self.n_latent_batch is not None) and (self.n_latent_batch != self.n_batch):
            raise ValueError("n_latent_batch must be equal to n_batch if batch_embedded is False")

        # if n_latent_batch not specified, set it to n_batch
        if self.n_latent_batch is None:
            self.n_latent_batch = self.n_batch  # same dim as one-hot would be

        # handle the embedded batch posterior
        if self.batch_embedded:
            # initialize the means as one-hot, std as 1 (after exp)
            self.batch_representation_mean_bd = torch.nn.Parameter(torch.eye(self.n_batch, self.n_latent_batch))
            self.batch_representation_std_unconstrained_bd = torch.nn.Parameter(torch.zeros(self.n_batch, self.n_latent_batch))
        else:
            self.batch_representation_mean_bd = None
            self.batch_representation_std_unconstrained_bd = None

        if not self.use_observed_lib_size:
            if library_log_means is None or library_log_vars is None:
                raise ValueError(
                    "If not using observed_lib_size, " "must provide library_log_means and library_log_vars."
                )

            self.register_buffer("library_log_means", torch.from_numpy(library_log_means).float())
            self.register_buffer("library_log_vars", torch.from_numpy(library_log_vars).float())

        if self.dispersion == "gene":
            self.px_r = torch.nn.Parameter(torch.randn(self.n_input))
            #self.register_buffer('px_r', self.px_r)
        elif self.dispersion == "gene-label":
            raise NotImplementedError
            # self.px_r = torch.nn.Parameter(torch.randn(self.n_input, n_labels))
        elif self.dispersion == "gene-cell":
            self.px_r = torch.nn.Parameter(torch.zeros(1))  # dummy
            #self.register_buffer('px_r', self.px_r)
        else:
            raise ValueError(
                "dispersion must be one of ['gene', "
                " 'gene-label', 'gene-cell'], but input was "
                "{}".format(self.dispersion)
            )

        self.batch_representation = batch_representation
        if self.batch_representation == "embedding":
            raise NotImplementedError
            # self.init_embedding(REGISTRY_KEYS.BATCH_KEY, n_batch, **(batch_embedding_kwargs or {}))
            # batch_dim = self.get_embedding(REGISTRY_KEYS.BATCH_KEY).embedding_dim
        elif self.batch_representation != "one-hot":
            raise ValueError("`batch_representation` must be one of 'one-hot', 'embedding'.")
        if batch_embedding_kwargs is not None:
            raise NotImplementedError

        use_batch_norm_encoder = use_batch_norm == "encoder" or use_batch_norm == "both"
        use_batch_norm_decoder = use_batch_norm == "decoder" or use_batch_norm == "both"
        use_layer_norm_encoder = use_layer_norm == "encoder" or use_layer_norm == "both"
        use_layer_norm_decoder = use_layer_norm == "decoder" or use_layer_norm == "both"

        # n_input_encoder = self.n_input + n_continuous_cov * encode_covariates
        # if self.batch_representation == "embedding":
        #     raise NotImplementedError
        #     # n_input_encoder += batch_dim * encode_covariates
        #     # cat_list = list([] if n_cats_per_cov is None else n_cats_per_cov)
        # else:
        #     cat_list = [n_batch] + list([] if n_cats_per_cov is None else n_cats_per_cov)

        # encoder_cat_list = cat_list if encode_covariates else None
        # _extra_encoder_kwargs = extra_encoder_kwargs or {}

        # encoder layers
        for layer in encoder["hidden_layers"]:
            if layer["class_path"] == "cellarium.ml.models.scvi.LinearWithBatch":
                layer["init_args"]["n_batch"] = self.n_latent_batch
                layer["init_args"]["categorical_covariate_dimensions"] = n_cats_per_cov
            if "dressing_init_args" not in layer:
                layer["dressing_init_args"] = {}
            layer["dressing_init_args"]["use_batch_norm"] = use_batch_norm_encoder
            layer["dressing_init_args"]["use_layer_norm"] = use_layer_norm_encoder
            layer["dressing_init_args"]["dropout_rate"] = dropout_rate
        if encoder["final_layer"]["class_path"] == "cellarium.ml.models.scvi.LinearWithBatch":
            encoder["final_layer"]["init_args"]["n_batch"] = self.n_latent_batch
            encoder["final_layer"]["init_args"]["categorical_covariate_dimensions"] = n_cats_per_cov

        # decoder layers
        for layer in decoder["hidden_layers"]:
            if layer["class_path"] == "cellarium.ml.models.scvi.LinearWithBatch":
                layer["init_args"]["n_batch"] = self.n_latent_batch
                layer["init_args"]["categorical_covariate_dimensions"] = n_cats_per_cov
            if "dressing_init_args" not in layer:
                layer["dressing_init_args"] = {}
            layer["dressing_init_args"]["use_batch_norm"] = use_batch_norm_decoder
            layer["dressing_init_args"]["use_layer_norm"] = use_layer_norm_decoder
            layer["dressing_init_args"]["dropout_rate"] = 0.0  # scvi-tools does not use dropout in the decoder
        if decoder["final_layer"]["class_path"] == "cellarium.ml.models.scvi.LinearWithBatch":
            decoder["final_layer"]["init_args"]["n_batch"] = self.n_latent_batch
            decoder["final_layer"]["init_args"]["categorical_covariate_dimensions"] = n_cats_per_cov

        self.z_encoder = EncoderSCVI(
            in_features=self.n_input,
            out_features=self.n_latent,
            hidden_layers=encoder["hidden_layers"],
            final_layer=encoder["final_layer"],
        )

        if self.batch_representation == "embedding":
            raise NotImplementedError
            # n_input_decoder += batch_dim

        self.decoder = DecoderSCVI(
            in_features=self.n_latent,
            out_features=self.n_input,
            hidden_layers=decoder["hidden_layers"],
            final_layer=decoder["final_layer"],
            dispersion=self.dispersion,
            gene_likelihood=self.gene_likelihood,
            scale_activation="softplus" if use_size_factor_key else "softmax",
            final_additive_bias=decoder["final_additive_bias"],
            n_cats_per_cov=n_cats_per_cov,  # currently used only for the sizing of the final additive bias layer
        )

        self.reset_parameters()

    def reset_parameters(self) -> None:
        for m in self.modules():
            m.apply(weights_init)
        torch.nn.init.normal_(self.px_r, mean=0.0, std=1.0)
        if self.batch_representation_mean_bd is not None:
            with torch.no_grad():
                self.batch_representation_mean_bd.data.copy_(torch.eye(self.n_batch, self.n_latent_batch))
                self.batch_representation_std_unconstrained_bd.data.fill_(0.0)

    def batch_embedding_distribution(self, batch_index_n: torch.Tensor) -> Distribution:
        return Normal(
            self.batch_representation_mean_bd[batch_index_n.long(), :], 
            self.batch_representation_std_unconstrained_bd[batch_index_n.long(), :].exp() + 1e-5,
        )

    def batch_representation_from_batch_index(self, batch_index_n: torch.Tensor) -> torch.Tensor:
        """Compute a batch representation from batch indices.
        
        If self.batch_embedded is False, the batch representation will be one-hot (like scvi-tools)
        If self.batch_embedded is True:
            If self.batch_representation_sampled is True, the batch representation is sampled from a normal distribution
            If self.batch_representation_sampled is False, the batch representation is a point estimate
        
        """
        if not self.batch_embedded:
            batch_nb = torch.nn.functional.one_hot(batch_index_n.squeeze().long(), num_classes=self.n_batch).float()
        else:
            if self.batch_representation_sampled:
                batch_nb = self.batch_embedding_distribution(batch_index_n=batch_index_n).rsample()
            else:
                batch_nb = self.batch_representation_mean_bd[batch_index_n.long(), :]
        return batch_nb
    
    def categorical_onehot_from_categorical_index(self, categorical_covariate_index_nd: torch.Tensor | None) -> torch.Tensor | None:
        """Compute one-hot encoding of categorical covariates from integer category indices.

        Args:
            categorical_covariate_index_nd: a tensor of shape (n, n_categorical_covariates)
        
        """
        if categorical_covariate_index_nd is not None:

            # make the categorical covariates one-hot
            categorical_covariate_np = torch.cat(
                [torch.nn.functional.one_hot(categorical_covariate_index_nd[:, i].long(), num_classes=n_cats).float()
                 for i, n_cats in enumerate(self.n_cats_per_cov)], 
                 dim=1,
            )
            return categorical_covariate_np

        return None

    def inference(
        self,
        x_ng: torch.Tensor,
        batch_nb: torch.Tensor,
        continuous_covariates_nc: torch.Tensor | None = None,
        categorical_covariate_np: torch.Tensor | None = None,
        n_samples=1,
    ):
        """
        High level inference method.
        Runs the inference (encoder) model.
        """

        x_ = x_ng
        if self.use_observed_lib_size:
            library = torch.log(x_ng.sum(1)).unsqueeze(1)
        if self.log_variational:
            x_ = torch.log1p(x_)

        # if continuous_covariates_nc is not None and self.encode_covariates:
        #     encoder_input = torch.cat((x_, continuous_covariates_nc), dim=-1)
        # else:
        encoder_input = x_
            
        #     # categorical_input = torch.split(categorical_covariate_index_nd, 1, dim=1)
        # else:
        #     categorical_input = ()

        # if self.batch_representation == "embedding":# and self.encode_covariates:
        #     raise NotImplementedError
            # batch_rep = self.compute_embedding(REGISTRY_KEYS.BATCH_KEY, batch_index)
            # encoder_input = torch.cat([encoder_input, batch_rep], dim=-1)
            # qz, z = self.z_encoder(encoder_input, *categorical_input)
        # else:
        qz = self.z_encoder(x_ng=encoder_input, batch_nb=batch_nb, categorical_covariate_np=categorical_covariate_np)
        z = qz.rsample()

        ql = None
        if not self.use_observed_lib_size:
            raise NotImplementedError
            # if self.batch_representation == "embedding":
            #     ql, library_encoded = self.l_encoder(encoder_input, *categorical_input)
            # else:
            #     ql, library_encoded = self.l_encoder(encoder_input, batch_index_n, *categorical_input)
            # library = library_encoded

        if n_samples > 1:
            untran_z = qz.sample((n_samples,))
            z = self.z_encoder.z_transformation(untran_z)
            if self.use_observed_lib_size:
                library = library.unsqueeze(0).expand((n_samples, library.size(0), library.size(1)))
            else:
                library = ql.sample((n_samples,))

        outputs = dict(
            z=z,
            qz=qz,
            library=library,
        )

        return outputs

    def generative(
        self,
        z_nk: torch.Tensor,
        library_n: torch.Tensor,
        batch_nb: torch.Tensor,
        continuous_covariates_nc: torch.Tensor | None = None,
        categorical_covariate_np: torch.Tensor | None = None,
        size_factor: torch.Tensor | None = None,
        # y: torch.Tensor | None = None,
    ) -> dict[str, Distribution | None]:
        """Runs the generative model."""

        # Likelihood distribution
        # if cont_covs is None:
        #     decoder_input = z
        # elif z.dim() != cont_covs.dim():
        #     decoder_input = torch.cat([z, cont_covs.unsqueeze(0).expand(z.size(0), -1, -1)], dim=-1)
        # else:
        #     decoder_input = torch.cat([z, cont_covs], dim=-1)

        # if cat_covs is not None:
        #     categorical_input = torch.split(cat_covs, 1, dim=1)
        # else:
        #     categorical_input = ()

        if not self.use_size_factor_key:
            size_factor = library_n

        if self.batch_representation == "embedding":
            raise NotImplementedError
            # batch_rep = self.compute_embedding(REGISTRY_KEYS.BATCH_KEY, batch_index)
            # decoder_input = torch.cat([decoder_input, batch_rep], dim=-1)
            # px_scale, px_r, px_rate, px_dropout = self.decoder(
            #     self.dispersion,
            #     decoder_input,
            #     size_factor,
            #     *categorical_input,
            #     y,
            # )

        match self.dispersion:
            case "gene":
                inverse_overdispersion = self.px_r.exp()
            case "gene-cell":
                inverse_overdispersion = None
            case "gene-batch":
                inverse_overdispersion = torch.nn.functional.linear(
                    batch_nb, 
                    self.px_r,
                ).exp()
            case "gene-label":
                inverse_overdispersion = None
                raise NotImplementedError
                # px_r = linear(
                #     torch.nn.functional.one_hot(y.squeeze().long(), self.n_labels).float(), self.px_r
                # )  # px_r gets transposed - last dimension is nb genes

        # biases = self._compute_biases_from_batch_index(self.batch_biases_decoder, batch_index)
        count_distribution = self.decoder(
            z_nk=z_nk,
            batch_nb=batch_nb, 
            categorical_covariate_np=categorical_covariate_np,
            inverse_overdispersion=inverse_overdispersion, 
            library_size_n=size_factor,
        )

        # Priors
        if self.use_observed_lib_size:
            pl = None
        else:
            local_library_log_means, local_library_log_vars = self._compute_local_library_params(batch_nb)
            pl = Normal(local_library_log_means, local_library_log_vars.sqrt())
        pz = Normal(torch.zeros_like(z_nk), torch.ones_like(z_nk))

        return dict(px=count_distribution, pl=pl, pz=pz)

    def forward(
<<<<<<< HEAD
            self,
            x_ng: torch.Tensor,
            var_names_g: np.ndarray,
            batch_index_n: torch.Tensor,
            cont_covs_nc: torch.Tensor | None = None,
            cat_covs_nd: torch.Tensor | None = None,
            size_factor_n: torch.Tensor | None = None,
=======
        self,
        x_ng: torch.Tensor,
        var_names_g: np.ndarray,
        batch_index_n: torch.Tensor,
        continuous_covariates_nc: torch.Tensor | None = None,
        categorical_covariate_index_nd: torch.Tensor | None = None,  # d is the number of categorical covariates; tensor is integer membership
        size_factor_n: torch.Tensor | None = None,
>>>>>>> 17459f61
    ):
        """
        Args:
            x_ng:
                Gene counts matrix.
            var_names_g:
                The list of the variable names in the input data.
            batch_index_n:
                Batch indices of input cells as integers.
            continuous_covariates_nc:
                Continuous covariates for each cell (c-dimensional).
            categorical_covariate_index_nd:
                Categorical covariates for each cell (d-dimensional). Integer membership categorical codes.
            size_factor_n:
                Library size factor for each cell.

        Returns:
            A dictionary with the loss value.
        """

        assert_columns_and_array_lengths_equal("x_ng", x_ng, "var_names_g", var_names_g)
        assert_arrays_equal("var_names_g", var_names_g, "var_names_g", self.var_names_g)

        batch_nb = self.batch_representation_from_batch_index(batch_index_n)
        categorical_covariate_np = self.categorical_onehot_from_categorical_index(categorical_covariate_index_nd)

        inference_outputs = self.inference(
            x_ng=x_ng,
            batch_nb=batch_nb,
            continuous_covariates_nc=continuous_covariates_nc,
            categorical_covariate_np=categorical_covariate_np,
            n_samples=1,
        )
        generative_outputs = self.generative(
            z_nk=inference_outputs["z"],
            library_n=inference_outputs["library"],
            batch_nb=batch_nb,
            continuous_covariates_nc=continuous_covariates_nc,
            categorical_covariate_np=categorical_covariate_np,
            size_factor=size_factor_n,
            # y=y,
            # transform_batch=transform_batch_n,  # see self.predict()
        )

        # KL divergence for z
        kl_divergence_z = kl(inference_outputs["qz"], generative_outputs["pz"]).sum(dim=1)

        # optional KL divergence for batch representation
        if self.batch_representation_sampled and (self.batch_kl_weight > 0):
            kl_divergence_batch = self.batch_kl_weight * kl(
                self.batch_embedding_distribution(batch_index_n=batch_index_n), 
                Normal(torch.zeros_like(batch_nb), torch.ones_like(batch_nb))
            ).sum(dim=1)
        else:
            kl_divergence_batch = 0

        # reconstruction loss
        rec_loss = -generative_outputs["px"].log_prob(x_ng).sum(-1)

        # full loss
        loss = torch.mean(rec_loss + kl_divergence_z + kl_divergence_batch)

        return {"loss": loss}

    def predict(
            self,
            x_ng: torch.Tensor,
            var_names_g: np.ndarray,
            batch_index_n: torch.Tensor,
            cont_covs_nc: torch.Tensor | None = None,
            cat_covs_nd: torch.Tensor | None = None,
            size_factor_n: torch.Tensor | None = None,
    ):
        """
        Args:
            x_ng:
                Gene counts matrix.
            var_names_g:
                The list of the variable names in the input data.
            batch_index_n:
                Batch indices of input cells as integers.
            cont_covs_nc:
                Continuous covariates for each cell (c-dimensional).
            cat_covs_nd:
                Categorical covariates for each cell (d-dimensional).
            size_factor_n:
                Library size factor for each cell.

        Returns:
            A dictionary with the loss value.
        """

        assert_columns_and_array_lengths_equal("x_ng", x_ng, "var_names_g", var_names_g)
        assert_arrays_equal("var_names_g", var_names_g, "var_names_g", self.var_names_g)

        batch_nb = self.batch_representation_from_batch_index(batch_index_n)

        return self.inference(
            x_ng=x_ng,
            batch_nb=batch_nb,
            cont_covs=cont_covs_nc,
            categorical_covariates_nd=cat_covs_nd,
            n_samples=1,
        )
    
    def reconstruct(
        self,
        x_ng: torch.Tensor,
        var_names_g: np.ndarray,
        batch_index_n: torch.Tensor,
        cont_covs_nc: torch.Tensor | None = None,
        cat_covs_nd: torch.Tensor | None = None,
        size_factor_n: torch.Tensor | None = None,
        transform_batch: int | None = None,
        sample: bool = True,
    ):
        """
        Reconstruct the data using the VAE, optionally transforming the batch.

        Args:
            x_ng:
                Gene counts matrix.
            var_names_g:
                The list of the variable names in the input data.
            batch_index_n:
                Batch indices of input cells as integers.
            cont_covs_nc:
                Continuous covariates for each cell (c-dimensional).
            cat_covs_nd:
                Categorical covariates for each cell (d-dimensional).
            size_factor_n:
                Library size factor for each cell.
            transform_batch:
                If not None, transform the batch to this index before reconstruction.
            sample:
                If True, sample from the generative model. If False, use the mean.
        """

        assert_columns_and_array_lengths_equal("x_ng", x_ng, "var_names_g", var_names_g)
        assert_arrays_equal("var_names_g", var_names_g, "var_names_g", self.var_names_g)

        if transform_batch is not None:
            if transform_batch >= self.n_batch:
                raise ValueError(f"transform_batch must be less than self.n_batch: {self.n_batch}")
            batch_index_n = torch.ones_like(batch_index_n) * transform_batch

        batch_nb = self.batch_representation_from_batch_index(batch_index_n)

        inference_outputs = self.inference(
            x_ng=x_ng,
            batch_nb=batch_nb,
            cont_covs=cont_covs_nc,
            categorical_covariates_nd=cat_covs_nd,
            n_samples=1,
        )

        generative_outputs = self.generative(
            z_nk=inference_outputs["z"],
            library_n=inference_outputs["library"],
            batch_nb=batch_nb,
            cont_covs=cont_covs_nc,
            categorical_covariate_index_nd=cat_covs_nd,
            size_factor=size_factor_n,
        )

        if sample:
            return generative_outputs["px"].sample()
        else:
            return generative_outputs["px"].mean<|MERGE_RESOLUTION|>--- conflicted
+++ resolved
@@ -86,10 +86,6 @@
         Returns:
             a tensor of shape (n, out_features)
         """
-<<<<<<< HEAD
-
-        return self.bias_decoder(batch_nb)
-=======
         if categorical_covariate_np is None:
             return self.bias_decoder(batch_nb)
         else:
@@ -97,7 +93,6 @@
             print(categorical_covariate_np)
             print(categorical_covariate_np.shape)
             return self.bias_decoder(torch.cat([batch_nb, categorical_covariate_np], dim=-1))
->>>>>>> 17459f61
 
     def forward(self, x_ng: torch.Tensor, batch_nb: torch.Tensor, categorical_covariate_np: torch.Tensor | None = None) -> torch.Tensor:
         """
@@ -779,15 +774,6 @@
         return dict(px=count_distribution, pl=pl, pz=pz)
 
     def forward(
-<<<<<<< HEAD
-            self,
-            x_ng: torch.Tensor,
-            var_names_g: np.ndarray,
-            batch_index_n: torch.Tensor,
-            cont_covs_nc: torch.Tensor | None = None,
-            cat_covs_nd: torch.Tensor | None = None,
-            size_factor_n: torch.Tensor | None = None,
-=======
         self,
         x_ng: torch.Tensor,
         var_names_g: np.ndarray,
@@ -795,7 +781,6 @@
         continuous_covariates_nc: torch.Tensor | None = None,
         categorical_covariate_index_nd: torch.Tensor | None = None,  # d is the number of categorical covariates; tensor is integer membership
         size_factor_n: torch.Tensor | None = None,
->>>>>>> 17459f61
     ):
         """
         Args:
