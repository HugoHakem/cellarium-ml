--- conflicted
+++ resolved
@@ -20,16 +20,6 @@
 )
 
 
-<<<<<<< HEAD
-# def weights_init(m):
-#     classname = m.__class__.__name__
-#     if classname.find('BatchNorm') != -1:
-#         torch.nn.init.normal_(m.weight, 1.0, 0.02)
-#         torch.nn.init.zeros_(m.bias)
-#     elif classname.find('Linear') != -1:
-#         torch.nn.init.xavier_normal_(m.weight)
-#         torch.nn.init.zeros_(m.bias)
-=======
 def class_from_class_path(class_path: str):
     module_name, class_name = class_path.rsplit('.', 1)
     module = importlib.import_module(module_name)
@@ -50,7 +40,6 @@
         torch.nn.init.xavier_normal_(m.weight)
         if m.bias is not None:
             torch.nn.init.zeros_(m.bias)
->>>>>>> 189cea82
 
 
 class FullyConnectedWithBatchArchitecture(torch.nn.Module):
@@ -209,53 +198,6 @@
         )
         self.normalized_count_activation = torch.nn.Softmax(dim=-1) if (scale_activation == "softmax") else torch.nn.Softplus()
 
-<<<<<<< HEAD
-        # dispersion: here we only deal with gene-cell dispersion case
-        self.px_r_decoder = torch.nn.Linear(n_hidden, n_output)
-
-        # dropout
-        self.px_dropout_decoder = torch.nn.Linear(n_hidden, n_output)
-
-    def forward(self, dispersion: str, z: torch.Tensor, library: torch.Tensor, *cat_list: int):
-        """The forward computation for a single sample.
-
-         #. Decodes the data from the latent space using the decoder network
-         #. Returns parameters for the ZINB distribution of expression
-         #. If ``dispersion != 'gene-cell'`` then value for that param will be ``None``
-
-        Parameters
-        ----------
-        dispersion
-            One of the following
-
-            * ``'gene'`` - dispersion parameter of NB is constant per gene across cells
-            * ``'gene-batch'`` - dispersion can differ between different batches
-            * ``'gene-label'`` - dispersion can differ between different labels
-            * ``'gene-cell'`` - dispersion can differ for every gene in every cell
-        z :
-            tensor with shape ``(n_input,)``
-        library_size
-            library size
-        cat_list
-            list of category membership(s) for this sample
-
-        Returns
-        -------
-        4-tuple of :py:class:`torch.Tensor`
-            parameters for the ZINB distribution of expression
-
-        """
-        # The decoder returns values for the parameters of the ZINB distribution
-        px = self.px_decoder(z, *cat_list)
-        px_scale = self.px_scale_decoder(px)
-        px_dropout = self.px_dropout_decoder(px)
-        # Clamp to high value: exp(12) ~ 160000 to avoid nans (computational stability)
-        px_rate = torch.exp(library) * px_scale  # torch.clamp( , max=12)
-        px_r = self.px_r_decoder(px) if dispersion == "gene-cell" else None
-        return px_scale, px_r, px_rate, px_dropout
-
-class SingleCellVariationalInference(CellariumModel, PredictMixin, LogLearningRateMixin):
-=======
     def forward(
         self, 
         z: torch.Tensor, 
@@ -292,7 +234,6 @@
 
 
 class SingleCellVariationalInference(CellariumModel, PredictMixin):
->>>>>>> 189cea82
     """
     Flexible version of single-cell variational inference (scVI) [1] re-implemented in Cellarium ML.
 
@@ -501,8 +442,9 @@
         self.reset_parameters()
 
     def reset_parameters(self) -> None:
-<<<<<<< HEAD
-        self.apply(self.init_parameters)
+        for m in self.modules():
+            m.apply(weights_init)
+        torch.nn.init.normal_(self.px_r, mean=0.0, std=1.0)
 
     def init_parameters(self, m) -> None:
         if isinstance(m, torch.nn.Module) and hasattr(m, 'weight'):
@@ -517,11 +459,6 @@
             if m.bias is not None:
                 torch.nn.init.zeros_(m.bias)
 
-=======
-        for m in self.modules():
-            m.apply(weights_init)
-        torch.nn.init.normal_(self.px_r, mean=0.0, std=1.0)
->>>>>>> 189cea82
 
     def inference(
         self,
