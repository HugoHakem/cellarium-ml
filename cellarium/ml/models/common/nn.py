--- conflicted
+++ resolved
@@ -4,71 +4,6 @@
 import torch
 
 
-<<<<<<< HEAD
-class LinearWithBatch(torch.nn.Linear):
-    """A `torch.nn.Linear` layer where batch indices are given as input to the forward pass.
-
-    Args:
-        in_features: passed to `torch.nn.Linear`
-        out_features: passed to `torch.nn.Linear`
-        n_batch: total number of batches in dataset
-        sample: True to sample the bias weight matrix from a distribution
-        bias: passed to `torch.nn.Linear` (True is like the scvi-tools implementation)
-    """
-
-    def __init__(self, in_features: int, out_features: int, n_batch: int, sample: bool = False, bias: bool = True, precomputed_bias: torch.Tensor | None = None):
-        super().__init__(in_features, out_features, bias=bias)
-        self.sample = sample
-        self.cached_biases = None
-        self.n_batch = n_batch
-        self.precomputed_bias = None
-        if self.precomputed_bias:
-            self.batch_bias_fx = self.load_precomputed_bias
-        else:
-            self.batch_bias_fx = self.compute_bias
-        self.bias_mean_layer = torch.nn.Linear(in_features=n_batch, out_features=out_features, bias=False)
-        if sample:
-            self.bias_std_unconstrained_layer = torch.nn.Linear(in_features=n_batch, out_features=out_features, bias=False)
-    
-    def compute_bias(self, batch_n: torch.Tensor) -> torch.Tensor:
-        """
-        Returns the bias for a given list of batch indices.
-
-        Args:
-            batch_n: a tensor of batch indices of shape (n)
-
-        Returns:
-            a tensor of shape (n, out_features)
-        """
-        one_hot_batch_nb = torch.nn.functional.one_hot(batch_n.squeeze().long(), num_classes=self.n_batch).float()
-        mean_bias_nh = self.bias_mean_layer(one_hot_batch_nb)
-        if self.sample:
-            std_bias_nh = self.bias_std_unconstrained_layer(one_hot_batch_nb).exp()
-            self.cached_biases = mean_bias_nh + std_bias_nh * torch.randn_like(std_bias_nh)
-        else:
-            self.cached_biases = mean_bias_nh
-        return self.cached_biases
-
-    def load_precomputed_bias(self, batch: torch.Tensor) -> torch.Tensor:
-        return self.precomputed_bias[0]
-
-
-    def forward(self, x: torch.Tensor, batch: torch.Tensor) -> torch.Tensor:
-        """
-        Computes the forward pass of the layer as
-        out = x @ self.weight.T + self.bias + bias
-
-        where bias is computed as
-        bias = batch_one_hot @ weight_batch.T
-
-        or is sampled from a distribution if sample=True
-        """
-
-        return super().forward(x) + self.batch_bias_fx(batch)
-
-
-=======
->>>>>>> 9097d5e5
 class DressedLayer(torch.nn.Module):
     """
     Small block comprising a `~torch.nn.Module` with optional batch/layer normalization 
