--- conflicted
+++ resolved
@@ -39,13 +39,8 @@
     def __init__(
         self,
         n_obs: int,
-<<<<<<< HEAD
-        var_names_g,
-        n_categories: int,
-=======
         var_names_g: np.ndarray,
         y_categories: np.ndarray,
->>>>>>> 2e13ded1
         W_prior_scale: float = 1.0,
         W_init_scale: float = 1.0,
         seed: int = 0,
@@ -83,13 +78,7 @@
         self.W_gc.data.normal_(0, self.W_init_scale, generator=rng)
         self.b_c.data.zero_()
 
-<<<<<<< HEAD
-    def forward(self, x_ng: torch.Tensor, var_names_g: np.ndarray, y_n: torch.Tensor):
-=======
-    def forward(
-        self, x_ng: torch.Tensor, var_names_g: np.ndarray, y_n: torch.Tensor, y_categories: np.ndarray
-    ) -> dict[str, torch.Tensor | None]:
->>>>>>> 2e13ded1
+    def forward(self, x_ng: torch.Tensor, var_names_g: np.ndarray, y_n: torch.Tensor, y_categories: np.ndarray):
         """
         Args:
             x_ng:
@@ -122,7 +111,7 @@
     def guide(self, x_ng: torch.Tensor, y_n: torch.Tensor) -> None:
         pyro.sample("W", dist.Delta(self.W_gc).to_event(2))
 
-    def predict(self, x_ng: torch.Tensor, var_names_g: np.ndarray) -> dict[str, np.ndarray | torch.Tensor]:
+    def predict(self, x_ng: torch.Tensor, var_names_g: np.ndarray):
         """
         Predict the target logits.
 
