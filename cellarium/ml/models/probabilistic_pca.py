# Copyright Contributors to the Cellarium project.
# SPDX-License-Identifier: BSD-3-Clause


from typing import Literal

import numpy as np
import pyro
import pyro.distributions as dist
import torch
from pyro.nn.module import PyroParam, _unconstrain
from torch.distributions import constraints

from cellarium.ml.models.model import CellariumModel, PredictMixin
from cellarium.ml.utilities.testing import (
    assert_arrays_equal,
    assert_columns_and_array_lengths_equal,
)


class ProbabilisticPCA(CellariumModel, PredictMixin):
    """
    Probabilistic PCA implemented in Pyro.

    Two flavors of probabilistic PCA are available - marginalized pPCA [1]
    and linear VAE [2].

    **References:**

    1. `Probabilistic Principal Component Analysis (Tipping et al.)
       <https://www.robots.ox.ac.uk/~cvrg/hilary2006/ppca.pdf>`_.
    2. `Understanding Posterior Collapse in Generative Latent Variable Models (Lucas et al.)
       <https://openreview.net/pdf?id=r1xaVLUYuE>`_.

    Args:
        n_obs:
            Number of cells.
        var_names_g:
            The variable names schema for the input data validation.
        n_components:
            Number of principal components.
        ppca_flavor:
            Type of the PPCA model. Has to be one of `marginalized` or `linear_vae`.
        mean_g:
            Mean gene expression of the input data. If ``None`` then the mean is
            set to a learnable parameter.
        W_init_scale:
            Scale of the random initialization of the `W_kg` parameter.
        sigma_init_scale:
            Initialization value of the `sigma` parameter.
        seed:
            Random seed used to initialize parameters.
    """

    def __init__(
        self,
        n_obs: int,
<<<<<<< HEAD
        var_names_g,
=======
        var_names_g: np.ndarray,
>>>>>>> 2e13ded1
        n_components: int,
        ppca_flavor,
        mean_g=None,
        W_init_scale: float = 1.0,
        sigma_init_scale: float = 1.0,
        seed: int = 0,
<<<<<<< HEAD
        elbo=None,
=======
>>>>>>> 2e13ded1
    ):
        super().__init__()

        self.n_obs = n_obs
        self.var_names_g = var_names_g
        n_vars = len(self.var_names_g)
        self.n_vars = n_vars
        self.n_components = n_components
        self.ppca_flavor = ppca_flavor
        self.elbo = pyro.infer.Trace_ELBO()

        if isinstance(mean_g, torch.Tensor) and mean_g.dim():
            assert mean_g.shape == (n_vars,), f"Expected meang_g to have a shape ({n_vars},) but found {mean_g.shape}."
        if mean_g is None:
            # make mean_g a learnable parameter
            self.mean_g = torch.nn.Parameter(torch.empty(n_vars))
        else:
            self.register_buffer("mean_g", mean_g)

        self.seed = seed
        # model parameters
        self.W_init_scale = W_init_scale
        self.sigma_init_scale = sigma_init_scale
        self.W_kg = torch.nn.Parameter(torch.empty(n_components, n_vars))
        self.sigma = PyroParam(torch.empty(()), constraint=constraints.positive)
        self.reset_parameters()

    def reset_parameters(self) -> None:
        rng_device = self.W_kg.device.type if self.W_kg.device.type != "meta" else "cpu"
        rng = torch.Generator(device=rng_device)
        rng.manual_seed(self.seed)
        if isinstance(self.mean_g, torch.nn.Parameter):
            self.mean_g.data.zero_()
        self.W_kg.data.normal_(0, self.W_init_scale, generator=rng)
        self.sigma_unconstrained.data.fill_(_unconstrain(torch.as_tensor(self.sigma_init_scale), constraints.positive))

    def forward(self, x_ng: torch.Tensor, var_names_g: np.ndarray):
        """
        Args:
            x_ng:
                Gene counts matrix.
            var_names_g:
                The list of the variable names in the input data.

        Returns:
            A dictionary with the loss value.
        """
        assert_columns_and_array_lengths_equal("x_ng", x_ng, "var_names_g", var_names_g)
        assert_arrays_equal("var_names_g", var_names_g, "var_names_g", self.var_names_g)

        loss = self.elbo.differentiable_loss(self.model, self.guide, x_ng)
        return {"loss": loss}

    def model(self, x_ng: torch.Tensor) -> None:
        with pyro.plate("cells", size=self.n_obs, subsample_size=x_ng.shape[0]):
            if self.ppca_flavor == "marginalized":
                pyro.sample(
                    "counts",
                    dist.LowRankMultivariateNormal(
                        loc=self.mean_g,
                        cov_factor=self.W_kg.T,
                        cov_diag=self.sigma**2 * x_ng.new_ones(self.n_vars),  # type: ignore[operator]
                    ),
                    obs=x_ng,
                )
            else:
                z_nk = pyro.sample(
                    "z",
                    dist.Normal(x_ng.new_zeros(self.n_components), 1).to_event(1),
                )
                pyro.sample(
                    "counts",
                    dist.Normal(self.mean_g + z_nk @ self.W_kg, self.sigma).to_event(1),
                    obs=x_ng,
                )

    def guide(self, x_ng: torch.Tensor) -> None:
        if self.ppca_flavor == "marginalized":
            return

        with pyro.plate("cells", size=self.n_obs, subsample_size=x_ng.shape[0]):
            V_gk = torch.linalg.solve(self.M_kk, self.W_kg).T
            D_k = self.sigma / torch.sqrt(torch.diag(self.M_kk))
            pyro.sample("z", dist.Normal((x_ng - self.mean_g) @ V_gk, D_k).to_event(1))

    def predict(self, x_ng: torch.Tensor, var_names_g: np.ndarray):
        """
        Centering and embedding of the input data ``x_ng`` into the principal component space.

        .. note::
           Gradients are disabled, used for inference only.

        Args:
            x_ng:
                Gene counts matrix.
            var_names_g:
                The list of the variable names in the input data.

        Returns:
            A dictionary with the following keys:

            - ``z_nk``: Embedding of the input data into the principal component space.
        """
        assert_columns_and_array_lengths_equal("x_ng", x_ng, "var_names_g", var_names_g)
        assert_arrays_equal("var_names_g", var_names_g, "var_names_g", self.var_names_g)

        V_gk = torch.linalg.solve(self.M_kk, self.W_kg).T
        z_nk = (x_ng - self.mean_g) @ V_gk
        return {"z_nk": z_nk}

    @property
    def M_kk(self) -> torch.Tensor:
        return self.W_kg @ self.W_kg.T + self.sigma**2 * torch.eye(self.n_components, device=self.sigma.device)  # type: ignore[attr-defined, operator]

    @property
    @torch.inference_mode()
    def L_k(self) -> torch.Tensor:
        r"""
        Vector with elements given by the PC eigenvalues.

        .. note::
           Gradients are disabled, used for inference only.
        """
        S_k = torch.linalg.svdvals(self.W_kg.T)
        return S_k**2 + self.sigma**2  # type: ignore[operator]

    @property
    @torch.inference_mode()
    def U_gk(self) -> torch.Tensor:
        r"""
        Principal components corresponding to eigenvalues ``L_k``.

        .. note::
           Gradients are disabled, used for inference only.
        """
        return torch.linalg.svd(self.W_kg.T, full_matrices=False).U

    @property
    @torch.inference_mode()
    def W_variance(self) -> float:
        r"""
        .. note::
           Gradients are disabled, used for inference only.
        """
        return torch.trace(self.W_kg.T @ self.W_kg).item()

    @property
    @torch.inference_mode()
    def sigma_variance(self) -> float:
        r"""
        .. note::
           Gradients are disabled, used for inference only.
        """
        return (self.n_vars * self.sigma**2).item()  # type: ignore[operator]<|MERGE_RESOLUTION|>--- conflicted
+++ resolved
@@ -1,8 +1,6 @@
 # Copyright Contributors to the Cellarium project.
 # SPDX-License-Identifier: BSD-3-Clause
 
-
-from typing import Literal
 
 import numpy as np
 import pyro
@@ -55,21 +53,13 @@
     def __init__(
         self,
         n_obs: int,
-<<<<<<< HEAD
-        var_names_g,
-=======
         var_names_g: np.ndarray,
->>>>>>> 2e13ded1
         n_components: int,
         ppca_flavor,
         mean_g=None,
         W_init_scale: float = 1.0,
         sigma_init_scale: float = 1.0,
         seed: int = 0,
-<<<<<<< HEAD
-        elbo=None,
-=======
->>>>>>> 2e13ded1
     ):
         super().__init__()
 
