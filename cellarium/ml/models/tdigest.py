--- conflicted
+++ resolved
@@ -1,7 +1,6 @@
 # Copyright Contributors to the Cellarium project.
 # SPDX-License-Identifier: BSD-3-Clause
 
-from typing import Any
 
 import crick
 import lightning.pytorch as pl
@@ -30,11 +29,7 @@
         var_names_g: The variable names schema for the input data validation.
     """
 
-<<<<<<< HEAD
-    def __init__(self, var_names_g) -> None:
-=======
     def __init__(self, var_names_g: np.ndarray) -> None:
->>>>>>> 2e13ded1
         super().__init__()
         self.var_names_g = var_names_g
         n_vars = len(self.var_names_g)
@@ -94,30 +89,7 @@
         """
         return torch.as_tensor([tdigest.quantile(0.5) for tdigest in self.tdigests])
 
-<<<<<<< HEAD
-    @staticmethod
-    def _resolve_ckpt_dir(trainer: pl.Trainer):
-        if len(trainer.loggers) > 0:
-            if trainer.loggers[0].save_dir is not None:
-                save_dir = trainer.loggers[0].save_dir
-            else:
-                save_dir = trainer.default_root_dir
-            name = trainer.loggers[0].name
-            version = trainer.loggers[0].version
-            version = version if isinstance(version, str) else f"version_{version}"
-            ckpt_path = os.path.join(save_dir, str(name), version, "checkpoints")
-        else:
-            # if no loggers, use default_root_dir
-            ckpt_path = os.path.join(trainer.default_root_dir, "checkpoints")
-
-        os.makedirs(ckpt_path, exist_ok=True)
-
-        return ckpt_path
-
     def get_extra_state(self):
-=======
-    def get_extra_state(self) -> dict[str, Any]:
->>>>>>> 2e13ded1
         return {"tdigests": self.tdigests}
 
     def set_extra_state(self, state) -> None:
