--- conflicted
+++ resolved
@@ -193,15 +193,11 @@
         self.cache_size_strictly_enforced = cache_size_strictly_enforced
         # schema
         adata0 = self.cache[self.filenames[0]] = read_h5ad_file(self.filenames[0])
-<<<<<<< HEAD
-        #assert len(adata0) == limits[0], f"adata0 dim 0 is {len(adata0)}, limits first member is {limits[0]}"
-=======
         if len(adata0) != limits[0]:
             raise ValueError(
                 f"The number of cells in the first anndata file ({len(adata0)}) "
                 f"does not match the first limit ({limits[0]})."
             )
->>>>>>> 234521a8
         self.obs_columns_to_validate = obs_columns_to_validate
         self.schema = AnnDataSchema(adata0, obs_columns_to_validate)
 
