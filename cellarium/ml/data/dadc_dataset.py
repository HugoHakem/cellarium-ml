# Copyright Contributors to the Cellarium project.
# SPDX-License-Identifier: BSD-3-Clause

import math
import random
from itertools import islice
from typing import Any, Literal

import numpy as np
import torch
from anndata import AnnData
from boltons.iterutils import chunked_iter
from torch.utils._pytree import tree_map
from torch.utils.data import IterableDataset

from cellarium.ml.data.distributed_anndata import DistributedAnnDataCollection
from cellarium.ml.utilities.data import AnnDataField
from cellarium.ml.utilities.distributed import get_rank_and_num_replicas, get_worker_info


class IterableDistributedAnnDataCollectionDataset(IterableDataset):
    r"""
    Iterable DistributedAnnDataCollection Dataset.

    When :attr:`shuffle` is set to ``True`` then the iterator yields datapoints that are
    uniformly sampled from the entire dataset. Typical use cases include training variational
    models using the stochastic gradient descent algorithm.

    In order to maximize buffer usage, we only shuffle shards and datapoints within individual
    shards (and not across shards). Therefore, to achieve unbiased pseudo-random uniform sampling,
    it is imperative that the shards themselves contain datapoints that are uniformly sampled
    from the entire dataset. If correlations exist between datapoints in a given shard (e.g. all
    cells coming from the same tissue or experiment), then this assumption is violated. It is
    the user's responsibility to prepare appropriately shuffled data shards.

    Example::

        >>> from cellarium.ml.data import (
        ...     DistributedAnnDataCollection,
        ...     IterableDistributedAnnDataCollectionDataset,
        ... )
        >>> from cellarium.ml.utilities.data import AnnDataField, densify

        >>> dadc = DistributedAnnDataCollection(
        ...     "gs://bucket-name/folder/adata{000..005}.h5ad",
        ...     shard_size=10_000,
        ...     max_cache_size=2)

        >>> dataset = IterableDistributedAnnDataCollectionDataset(
        ...     dadc,
        ...     batch_keys={
        ...         "x_ng": AnnDataField(attr="X", convert_fn=densify),
        ...         "var_names_g": AnnDataField(attr="var_names"),
        ...     },
        ...     batch_size=5000,
        ...     iteration_strategy="cache_efficient",
        ...     shuffle=True,
        ...     shuffle_seed=0,
        ...     drop_last_indices=True,
        ... )

    Args:
        dadc:
            DistributedAnnDataCollection or AnnData from which to load the data.
        batch_keys:
            Dictionary that specifies which attributes and keys of the :attr:`dadc` to return
            in the batch data and how to convert them. Keys must correspond to
            the input keys of the transforms or the model. Values must be instances of
            :class:`cellarium.ml.utilities.data.AnnDataField`.
        batch_size:
            How many samples per batch to load.
        iteration_strategy:
            Strategy to use for iterating through the dataset. Options are ``same_order`` and ``cache_efficient``.
            ``same_order`` will iterate through the dataset in the same order independent of the number of replicas
            and workers. ``cache_efficient`` will try to minimize the amount of anndata files fetched by each worker.
        shuffle:
            If ``True``, the data is reshuffled at every epoch.
        shuffle_seed:
            Random seed used to shuffle the sampler if :attr:`shuffle=True`.
        drop_last_indices:
            If ``True``, then the sampler will drop the tail of the data
            to make it evenly divisible across the number of replicas. If ``False``,
            the sampler will add extra indices to make the data evenly divisible across
            the replicas.
        drop_incomplete_batch:
            If ``True``, the dataloader will drop the incomplete batch if the dataset size is not divisible by
            the batch size.
        start_idx:
            The starting index of the dataset. If ``None``, then the dataset will start from the first index.
        end_idx:
            The ending index (exclusive) of the dataset. If ``None``, then the dataset will end at
            the last index (inclusive).
        worker_seed:
            Random seed used to seed the workers. If ``None``, then the workers will not be seeded.
            The seed of the individual worker is computed based on the ``worker_seed``, global worker id,
            and the epoch. Note that the this seed affects ``cpu_transforms`` when they are used.
            When resuming training, the seed should be set to a different value to ensure that the
            workers are not seeded with the same seed as the previous run.
        test_mode:
            If ``True``, then tracking of cache and worker informations will be enabled.
    """

    def __init__(
        self,
        dadc: DistributedAnnDataCollection | AnnData,
        batch_keys: dict[str, dict[str, AnnDataField] | AnnDataField],
        batch_size: int = 1,
        iteration_strategy: Literal["same_order", "cache_efficient"] = "cache_efficient",
        shuffle: bool = False,
        shuffle_seed: int = 0,
        drop_last_indices: bool = False,
        drop_incomplete_batch: bool = False,
        start_idx: int | None = None,
        end_idx: int | None = None,
        worker_seed: int | None = None,
        test_mode: bool = False,
    ) -> None:
        self.dadc = dadc
        if isinstance(dadc, AnnData):
            # mimic a DistributedAnnDataCollection
            self.dadc.limits = [dadc.n_obs]
        self.batch_keys = batch_keys
        self.batch_size = batch_size
        self.iteration_strategy = iteration_strategy
        self.shuffle = shuffle
        self.shuffle_seed = shuffle_seed
        self.drop_last_indices = drop_last_indices
        self.drop_incomplete_batch = drop_incomplete_batch
        self.start_idx = 0 if start_idx is None else start_idx
        self.end_idx = dadc.n_obs if end_idx is None else end_idx
        self.worker_seed = worker_seed
        self.epoch = 0
        self.resume_step: int | None = None
        self.test_mode = test_mode

    def __len__(self) -> int:
        """
        Returns the number of batches per replica.
        """
        _, num_replicas = get_rank_and_num_replicas()

        n_obs = self.end_idx - self.start_idx
        if self.drop_last_indices and n_obs % num_replicas != 0:
            # Split to nearest available length that is evenly divisible.
            # This is to ensure each rank receives the same amount of data.
            per_replica = n_obs // num_replicas
        else:
            per_replica = math.ceil(n_obs / num_replicas)

        if self.drop_incomplete_batch:
            batches_per_replica = per_replica // self.batch_size
        else:
            batches_per_replica = math.ceil(per_replica / float(self.batch_size))
        return batches_per_replica

    def set_epoch(self, epoch: int) -> None:
        r"""
        Sets the epoch for the iterator. When :attr:`shuffle=True`, this ensures all replicas
        use a different random ordering for each epoch.
        """
        self.epoch = epoch

    def set_resume_step(self, resume_step: int | None) -> None:
        r"""
        Sets the resume step for the iterator. When resuming from a checkpoint, this ensures
        that the iterator skips the batches that have already been processed.
        """
        self.resume_step = resume_step

    def __getitem__(self, idx: int | list[int] | slice) -> dict[str, dict[str, np.ndarray] | np.ndarray]:
        r"""
        Returns a dictionary containing the data from the :attr:`dadc` with keys specified by the :attr:`batch_keys`
        at the given index ``idx``.
        """

        data = {}
        adata = self.dadc[idx]
        data = tree_map(lambda field: field(adata), self.batch_keys)

        # for testing purposes
        if self.test_mode:
            rank, num_replicas = get_rank_and_num_replicas()
            worker_id, num_workers = get_worker_info()
            data["rank"] = np.array([rank])
            data["num_replicas"] = np.array([num_replicas])
            data["worker_id"] = np.array([worker_id])
            data["num_workers"] = np.array([num_workers])
            data["miss_count"] = np.array([self.dadc.cache.miss_count])
            data["epoch"] = np.array([self.epoch])

        return data

    def __iter__(self):
        r"""
        Iterate through the dataset by trying to minimize the amount of anndata files fetched by each worker.
        Iterated indices are evenly divided between replicas (see :attr:`drop_last_indices`).

        .. note::

            1. For both strategies the amount of anndata files fetched is reduced by
               shuffling the shards first and then the datapoints within the shards.
            2. ``same_order`` strategy will iterate through the dataset in the same order independent
               of the number of replicas and workers.
            3. For ``cache_efficient`` strategy the amount of anndata files fetched is further
               reduced by assigning to each worker a contiguous chunk of the dataset.
               The returned iterator is determined by the ``torch.utils.data.get_worker_info()``
               and ``torch.distributed`` contexts.

        **Example 1**::

            indices=[0, 1, 2, 3, 4, 5, 6, 7, 8, 9, 10, 11]
            num_replicas=1
            batch_size=2
            num_workers=3

        Same order:

        +------------+-------+-------+-------+-------+-------+---------+
        | batch idx  | 0     | 1     | 2     | 3     | 4     | 5       |
        +============+=======+=======+=======+=======+=======+=========+
        | indices    | (0,1) | (2,3) | (4,5) | (6,7) | (8,9) | (10,11) |
        +------------+-------+-------+-------+-------+-------+---------+
        | worker id  | 0     | 1     | 2     | 0     | 1     | 2       |
        +------------+-------+-------+-------+-------+-------+---------+

        Cache efficient:

        +------------+-------+-------+-------+-------+-------+---------+
        | batch idx  | 0     | 1     | 2     | 3     | 4     | 5       |
        +============+=======+=======+=======+=======+=======+=========+
        | indices    | (0,1) | (4,5) | (8,9) | (2,3) | (6,7) | (10,11) |
        +------------+-------+-------+-------+-------+-------+---------+
        | worker id  | 0     | 1     | 2     | 0     | 1     | 2       |
        +------------+-------+-------+-------+-------+-------+---------+


        **Example 2**::

            indices=[0, 1, 2, 3, 4, 5, 6, 7, 8, 9, 10]
            num_replicas=1
            batch_size=2
            num_workers=2

        Same order:

        +------------+-------+-------+-------+-------+-------+---------+
        | batch idx  | 0     | 1     | 2     | 3     | 4     | 5       |
        +============+=======+=======+=======+=======+=======+=========+
        | indices    | (0,1) | (2,3) | (4,5) | (6,7) | (8,9) | (10,)   |
        +------------+-------+-------+-------+-------+-------+---------+
        | worker id  | 0     | 1     | 0     | 1     | 0     | 1       |
        +------------+-------+-------+-------+-------+-------+---------+

        Cache efficient:

        +------------+-------+-------+-------+-------+-------+---------+
        | batch idx  | 0     | 1     | 2     | 3     | 4     | 5       |
        +============+=======+=======+=======+=======+=======+=========+
        | indices    | (0,1) | (6,7) | (2,3) | (8,9) | (4,5) | (10,)   |
        +------------+-------+-------+-------+-------+-------+---------+
        | worker id  | 0     | 1     | 0     | 1     | 0     | 1       |
        +------------+-------+-------+-------+-------+-------+---------+

        **Example 3**::

            indices=[0, 1, 2, 3, 4, 5, 6, 7]
            num_replicas=1
            batch_size=3
            num_workers=2

        Same order:

        +------------+---------+---------+-------+
        | batch idx  | 0       | 1       | 2     |
        +============+=========+=========+=======+
        | indices    | (0,1,2) | (3,4,5) | (6,7) |
        +------------+---------+---------+-------+
        | worker id  | 0       | 1       | 0     |
        +------------+---------+---------+-------+

        Cache efficient:

        +------------+---------+-------+---------+
        | batch idx  | 0       | 1     | 2       |
        +============+=========+=======+=========+
        | indices    | (0,1,2) | (6,7) | (3,4,5) |
        +------------+---------+-------+---------+
        | worker id  | 0       | 1     | 0       |
        +------------+---------+-------+---------+

        **Example 4**::

            indices=[0, 1, 2, 3, 4, 5, 6, 7]
            num_replicas=1
            batch_size=3
            drop_incomplete_batch=True
            num_workers=2

        Same order:

        +------------+---------+---------+
        | batch idx  | 0       | 1       |
        +============+=========+=========+
        | indices    | (0,1,2) | (3,4,5) |
        +------------+---------+---------+
        | worker id  | 0       | 1       |
        +------------+---------+---------+

        Cache efficient:

        +------------+---------+---------+
        | batch idx  | 0       | 1       |
        +============+=========+=========+
        | indices    | (0,1,2) | (3,4,5) |
        +------------+---------+---------+
        | worker id  | 0       | 1       |
        +------------+---------+---------+

        **Example 5**::

            indices=[0, 1, 2, 3, 4, 5, 6, 7, 8, 9, 10]
            num_replicas=2
            drop_last_indices=True
            batch_size=2
            num_workers=1

        Same order:

        *Replica 1*

        +------------+-------+-------+------+
        | batch idx  | 0     | 1     | 2    |
        +============+=======+=======+======+
        | indices    | (0,2) | (4,6) | (8,) |
        +------------+-------+-------+------+
        | worker id  | 0     | 0     | 0    |
        +------------+-------+-------+------+

        *Replica 2*

        +------------+-------+-------+------+
        | batch idx  | 0     | 1     | 2    |
        +============+=======+=======+======+
        | indices    | (1,3) | (5,7) | (9,) |
        +------------+-------+-------+------+
        | worker id  | 0     | 0     | 0    |
        +------------+-------+-------+------+

        Cache efficient:

        *Replica 1*

        +------------+-------+-------+------+
        | batch idx  | 0     | 1     | 2    |
        +============+=======+=======+======+
        | indices    | (0,1) | (2,3) | (4,) |
        +------------+-------+-------+------+
        | worker id  | 0     | 0     | 0    |
        +------------+-------+-------+------+

        *Replica 2*

        +------------+-------+-------+------+
        | batch idx  | 0     | 1     | 2    |
        +============+=======+=======+======+
        | indices    | (5,6) | (7,8) | (9,) |
        +------------+-------+-------+------+
        | worker id  | 0     | 0     | 0    |
        +------------+-------+-------+------+


        **Example 6**::

            indices=[0, 1, 2, 3, 4, 5, 6, 7, 8, 9, 10]
            num_replicas=2
            drop_last_indices=False
            batch_size=2
            num_workers=1

        Same order:

        *Replica 1*

        +------------+-------+-------+--------+
        | batch idx  | 0     | 1     | 2      |
        +============+=======+=======+========+
        | indices    | (0,2) | (4,6) | (8,10) |
        +------------+-------+-------+--------+
        | worker id  | 0     | 0     | 0      |
        +------------+-------+-------+--------+

        *Replica 2*

        +------------+-------+-------+-------+
        | batch idx  | 0     | 1     | 2     |
        +============+=======+=======+=======+
        | indices    | (1,3) | (5,7) | (9,0) |
        +------------+-------+-------+-------+
        | worker id  | 0     | 0     | 0     |
        +------------+-------+-------+-------+

        Cache efficient:

        *Replica 1*

        +------------+-------+-------+-------+
        | batch idx  | 0     | 1     | 2     |
        +============+=======+=======+=======+
        | indices    | (0,1) | (2,3) | (4,5) |
        +------------+-------+-------+-------+
        | worker id  | 0     | 0     | 0     |
        +------------+-------+-------+-------+

        *Replica 2*

        +------------+-------+-------+--------+
        | batch idx  | 0     | 1     | 2      |
        +============+=======+=======+========+
        | indices    | (6,7) | (8,9) | (10,0) |
        +------------+-------+-------+--------+
        | worker id  | 0     | 0     | 0      |
        +------------+-------+-------+--------+


        Resuming from a checkpoint:

<<<<<<< HEAD
        1. For persistent workers the state (:attr:``epoch` and :attr:`resume_step`) is initially set by
           the :meth:`load_state_dict` method. At the end of the iteration, the :attr:`epoch` is incremented and
           the :attr:`resume_step` is set to ``None``.
        2. For non-persistent workers the state is initially set by the :meth:`load_state_dict` method. The
           :attr:`epoch` is updated by the ``on_train_epoch_start`` hook and the :attr:`resume_step` is set to
           ``None`` by the ``on_train_epoch_end`` hook.
        3. If the :attr:`resume_step` is not ``None``, then the worker will skip the batches that have already
           been processed. The workers are shifted based on the global step.
=======
        1. Set epoch to the epoch of the checkpoint. The trainer is responsible for loading the state.
        2. Increment the epoch. For persistent workers, the epoch is incremented at the end of the iteration.
           For non-persistent workers, the epoch is incremented by the trainer at the epoch start.
        3. Set the resume_step to the global step of the checkpoint. The trainer is responsible for loading the state.
           Use the resume_step to skip the batches that have already been processed. In order to achieve this,
           shift the worker_id based on the global step and compute the number of epochs and batches that have been
           processed. After that set the resume_step to None.
>>>>>>> abd81063
        """
        if self.test_mode and isinstance(self.dadc, DistributedAnnDataCollection):
            # clear lru cache
            self.dadc.cache.clear()

        # replicas
        rank, num_replicas = get_rank_and_num_replicas()

        n_obs = self.end_idx - self.start_idx
        if self.drop_last_indices and n_obs % num_replicas != 0:
            # Split to nearest available length that is evenly divisible.
            # This is to ensure each rank receives the same amount of data.
            per_replica = n_obs // num_replicas
        else:
            per_replica = math.ceil(n_obs / num_replicas)
        total_size = per_replica * num_replicas
        batches_per_replica = len(self)

        # workers
        worker_id, num_workers = get_worker_info()

        if self.resume_step is not None:
<<<<<<< HEAD
            num_epochs_that_stepped, num_batches_that_stepped = divmod(self.resume_step, batches_per_replica)

            # self.epoch can be inconsistent with the global step if checkpointed mid-epoch and not adjusted
            if self.epoch < num_epochs_that_stepped:
                raise ValueError(
                    f"Epoch {self.epoch} is less than the number of epochs"
                    f"that have been processed {num_epochs_that_stepped}."
                )
            # shift worker_id based on the global step
            worker_id = (worker_id - num_batches_that_stepped) % num_workers
        else:
=======
            # shift worker_id based on global step
            num_epochs_that_stepped, num_batches_that_stepped = divmod(self.resume_step, batches_per_replica)
            worker_id = (worker_id - num_batches_that_stepped) % num_workers
        else:
            num_epochs_that_stepped = 0
>>>>>>> abd81063
            num_batches_that_stepped = 0

        # seed workers
        if self.worker_seed is not None:
            global_worker_id = self.epoch * (num_replicas * num_workers) + rank * num_workers + worker_id
            current_worker_seed = self.worker_seed + global_worker_id
            random.seed(current_worker_seed)
            np.random.seed(current_worker_seed)
            torch.manual_seed(current_worker_seed)

        # indices
        if self.shuffle:
            rng = torch.Generator()
            rng.manual_seed(self.shuffle_seed + self.epoch)
            limits = [idx for idx in self.dadc.limits if idx > self.start_idx and idx < self.end_idx]
            iter_limits = list(zip([self.start_idx] + limits, limits + [self.end_idx]))
            # shuffle shards
            limit_indices = torch.randperm(len(iter_limits), generator=rng).tolist()
            indices = []
            for limit_idx in limit_indices:
                lower, upper = iter_limits[limit_idx]
                # shuffle cells within shards
                indices.extend((torch.randperm(upper - lower, generator=rng) + lower).tolist())
        else:
            indices = list(range(self.start_idx, self.end_idx))

        if not self.drop_last_indices:
            # add extra samples to make it evenly divisible
            padding_size = total_size - len(indices)
            if padding_size <= len(indices):
                indices += indices[:padding_size]
            else:
                indices += (indices * math.ceil(padding_size / len(indices)))[:padding_size]
        else:
            # remove tail of data to make it evenly divisible.
            indices = indices[:total_size]

        if self.epoch < num_epochs_that_stepped:
            # self.epoch can be inconsistent with the global step
            raise ValueError(
                f"Epoch {self.epoch} is less than the number of epochs"
                f"that have been processed {num_epochs_that_stepped}."
            )
        elif self.iteration_strategy == "same_order":
            # replica indices
            indices = indices[rank:total_size:num_replicas]
            if len(indices) != per_replica:
                raise ValueError(
                    f"The number of indices must be equal to the per_replica size. "
                    f"Got {len(indices)} != {per_replica} at rank {rank}."
                )

            # in python 3.12 `chunked_iter` can be replaced with `itertools.batched`
            for worker_batch_idx, batch_indices in enumerate(
                islice(chunked_iter(indices, self.batch_size), worker_id, None, num_workers)
            ):
                if self.drop_incomplete_batch and len(batch_indices) < self.batch_size:
                    continue
                current_batch_idx = worker_batch_idx * num_workers + worker_id
                if current_batch_idx < num_batches_that_stepped:
                    continue
                yield self[batch_indices]

        elif self.iteration_strategy == "cache_efficient":
            # replica indices
            indices = indices[rank * per_replica : (rank + 1) * per_replica]
            if len(indices) != per_replica:
                raise ValueError(
                    f"The number of indices must be equal to the per_replica size. "
                    f"Got {len(indices)} != {per_replica} at rank {rank}."
                )

            # worker indices
            batches_per_worker = math.ceil(batches_per_replica / float(num_workers))
            per_worker = batches_per_worker * self.batch_size

            iter_start = worker_id * per_worker
            iter_end = min(iter_start + per_worker, per_replica)
            indices = indices[iter_start:iter_end]

            # in python 3.12 `chunked_iter` can be replaced with `itertools.batched`
            for worker_batch_idx, batch_indices in enumerate(chunked_iter(indices, self.batch_size)):
                if self.drop_incomplete_batch and len(batch_indices) < self.batch_size:
                    continue
                current_batch_idx = worker_batch_idx * num_workers + worker_id
                if current_batch_idx < num_batches_that_stepped:
                    continue
                yield self[batch_indices]

<<<<<<< HEAD
        # Sets epoch and resume_step for persistent workers
        self.set_epoch(self.epoch + 1)
        self.set_resume_step(None)
=======
        # Sets epoch for persistent workers
        self.set_epoch(self.epoch + 1)
        self.resume_step = None
>>>>>>> abd81063

    def load_state_dict(self, state_dict: dict[str, Any]) -> None:
        r"""
        Loads the state of the dataset from the given state dictionary.

        Args:
            state_dict:
                State dictionary containing the state of the dataset.
        """
<<<<<<< HEAD
        # trainer.fit_loop.epoch_progress.current.completed
        self.epoch = state_dict["epoch"]
        # trainer.fit_loop.epoch_loop.automatic_optimization.optim_progress.optimizer_steps
=======
        self.epoch = state_dict["epoch"]
>>>>>>> abd81063
        self.resume_step = state_dict["resume_step"]<|MERGE_RESOLUTION|>--- conflicted
+++ resolved
@@ -192,256 +192,256 @@
 
     def __iter__(self):
         r"""
-        Iterate through the dataset by trying to minimize the amount of anndata files fetched by each worker.
-        Iterated indices are evenly divided between replicas (see :attr:`drop_last_indices`).
-
-        .. note::
-
-            1. For both strategies the amount of anndata files fetched is reduced by
-               shuffling the shards first and then the datapoints within the shards.
-            2. ``same_order`` strategy will iterate through the dataset in the same order independent
-               of the number of replicas and workers.
-            3. For ``cache_efficient`` strategy the amount of anndata files fetched is further
-               reduced by assigning to each worker a contiguous chunk of the dataset.
-               The returned iterator is determined by the ``torch.utils.data.get_worker_info()``
-               and ``torch.distributed`` contexts.
-
-        **Example 1**::
-
-            indices=[0, 1, 2, 3, 4, 5, 6, 7, 8, 9, 10, 11]
-            num_replicas=1
-            batch_size=2
-            num_workers=3
-
-        Same order:
-
-        +------------+-------+-------+-------+-------+-------+---------+
-        | batch idx  | 0     | 1     | 2     | 3     | 4     | 5       |
-        +============+=======+=======+=======+=======+=======+=========+
-        | indices    | (0,1) | (2,3) | (4,5) | (6,7) | (8,9) | (10,11) |
-        +------------+-------+-------+-------+-------+-------+---------+
-        | worker id  | 0     | 1     | 2     | 0     | 1     | 2       |
-        +------------+-------+-------+-------+-------+-------+---------+
-
-        Cache efficient:
-
-        +------------+-------+-------+-------+-------+-------+---------+
-        | batch idx  | 0     | 1     | 2     | 3     | 4     | 5       |
-        +============+=======+=======+=======+=======+=======+=========+
-        | indices    | (0,1) | (4,5) | (8,9) | (2,3) | (6,7) | (10,11) |
-        +------------+-------+-------+-------+-------+-------+---------+
-        | worker id  | 0     | 1     | 2     | 0     | 1     | 2       |
-        +------------+-------+-------+-------+-------+-------+---------+
-
-
-        **Example 2**::
-
-            indices=[0, 1, 2, 3, 4, 5, 6, 7, 8, 9, 10]
-            num_replicas=1
-            batch_size=2
-            num_workers=2
-
-        Same order:
-
-        +------------+-------+-------+-------+-------+-------+---------+
-        | batch idx  | 0     | 1     | 2     | 3     | 4     | 5       |
-        +============+=======+=======+=======+=======+=======+=========+
-        | indices    | (0,1) | (2,3) | (4,5) | (6,7) | (8,9) | (10,)   |
-        +------------+-------+-------+-------+-------+-------+---------+
-        | worker id  | 0     | 1     | 0     | 1     | 0     | 1       |
-        +------------+-------+-------+-------+-------+-------+---------+
-
-        Cache efficient:
-
-        +------------+-------+-------+-------+-------+-------+---------+
-        | batch idx  | 0     | 1     | 2     | 3     | 4     | 5       |
-        +============+=======+=======+=======+=======+=======+=========+
-        | indices    | (0,1) | (6,7) | (2,3) | (8,9) | (4,5) | (10,)   |
-        +------------+-------+-------+-------+-------+-------+---------+
-        | worker id  | 0     | 1     | 0     | 1     | 0     | 1       |
-        +------------+-------+-------+-------+-------+-------+---------+
-
-        **Example 3**::
-
-            indices=[0, 1, 2, 3, 4, 5, 6, 7]
-            num_replicas=1
-            batch_size=3
-            num_workers=2
-
-        Same order:
-
-        +------------+---------+---------+-------+
-        | batch idx  | 0       | 1       | 2     |
-        +============+=========+=========+=======+
-        | indices    | (0,1,2) | (3,4,5) | (6,7) |
-        +------------+---------+---------+-------+
-        | worker id  | 0       | 1       | 0     |
-        +------------+---------+---------+-------+
-
-        Cache efficient:
-
-        +------------+---------+-------+---------+
-        | batch idx  | 0       | 1     | 2       |
-        +============+=========+=======+=========+
-        | indices    | (0,1,2) | (6,7) | (3,4,5) |
-        +------------+---------+-------+---------+
-        | worker id  | 0       | 1     | 0       |
-        +------------+---------+-------+---------+
-
-        **Example 4**::
-
-            indices=[0, 1, 2, 3, 4, 5, 6, 7]
-            num_replicas=1
-            batch_size=3
-            drop_incomplete_batch=True
-            num_workers=2
-
-        Same order:
-
-        +------------+---------+---------+
-        | batch idx  | 0       | 1       |
-        +============+=========+=========+
-        | indices    | (0,1,2) | (3,4,5) |
-        +------------+---------+---------+
-        | worker id  | 0       | 1       |
-        +------------+---------+---------+
-
-        Cache efficient:
-
-        +------------+---------+---------+
-        | batch idx  | 0       | 1       |
-        +============+=========+=========+
-        | indices    | (0,1,2) | (3,4,5) |
-        +------------+---------+---------+
-        | worker id  | 0       | 1       |
-        +------------+---------+---------+
-
-        **Example 5**::
-
-            indices=[0, 1, 2, 3, 4, 5, 6, 7, 8, 9, 10]
-            num_replicas=2
-            drop_last_indices=True
-            batch_size=2
-            num_workers=1
-
-        Same order:
-
-        *Replica 1*
-
-        +------------+-------+-------+------+
-        | batch idx  | 0     | 1     | 2    |
-        +============+=======+=======+======+
-        | indices    | (0,2) | (4,6) | (8,) |
-        +------------+-------+-------+------+
-        | worker id  | 0     | 0     | 0    |
-        +------------+-------+-------+------+
-
-        *Replica 2*
-
-        +------------+-------+-------+------+
-        | batch idx  | 0     | 1     | 2    |
-        +============+=======+=======+======+
-        | indices    | (1,3) | (5,7) | (9,) |
-        +------------+-------+-------+------+
-        | worker id  | 0     | 0     | 0    |
-        +------------+-------+-------+------+
-
-        Cache efficient:
-
-        *Replica 1*
-
-        +------------+-------+-------+------+
-        | batch idx  | 0     | 1     | 2    |
-        +============+=======+=======+======+
-        | indices    | (0,1) | (2,3) | (4,) |
-        +------------+-------+-------+------+
-        | worker id  | 0     | 0     | 0    |
-        +------------+-------+-------+------+
-
-        *Replica 2*
-
-        +------------+-------+-------+------+
-        | batch idx  | 0     | 1     | 2    |
-        +============+=======+=======+======+
-        | indices    | (5,6) | (7,8) | (9,) |
-        +------------+-------+-------+------+
-        | worker id  | 0     | 0     | 0    |
-        +------------+-------+-------+------+
-
-
-        **Example 6**::
-
-            indices=[0, 1, 2, 3, 4, 5, 6, 7, 8, 9, 10]
-            num_replicas=2
-            drop_last_indices=False
-            batch_size=2
-            num_workers=1
-
-        Same order:
-
-        *Replica 1*
-
-        +------------+-------+-------+--------+
-        | batch idx  | 0     | 1     | 2      |
-        +============+=======+=======+========+
-        | indices    | (0,2) | (4,6) | (8,10) |
-        +------------+-------+-------+--------+
-        | worker id  | 0     | 0     | 0      |
-        +------------+-------+-------+--------+
-
-        *Replica 2*
-
-        +------------+-------+-------+-------+
-        | batch idx  | 0     | 1     | 2     |
-        +============+=======+=======+=======+
-        | indices    | (1,3) | (5,7) | (9,0) |
-        +------------+-------+-------+-------+
-        | worker id  | 0     | 0     | 0     |
-        +------------+-------+-------+-------+
-
-        Cache efficient:
-
-        *Replica 1*
-
-        +------------+-------+-------+-------+
-        | batch idx  | 0     | 1     | 2     |
-        +============+=======+=======+=======+
-        | indices    | (0,1) | (2,3) | (4,5) |
-        +------------+-------+-------+-------+
-        | worker id  | 0     | 0     | 0     |
-        +------------+-------+-------+-------+
-
-        *Replica 2*
-
-        +------------+-------+-------+--------+
-        | batch idx  | 0     | 1     | 2      |
-        +============+=======+=======+========+
-        | indices    | (6,7) | (8,9) | (10,0) |
-        +------------+-------+-------+--------+
-        | worker id  | 0     | 0     | 0      |
-        +------------+-------+-------+--------+
-
-
-        Resuming from a checkpoint:
-
-<<<<<<< HEAD
-        1. For persistent workers the state (:attr:``epoch` and :attr:`resume_step`) is initially set by
-           the :meth:`load_state_dict` method. At the end of the iteration, the :attr:`epoch` is incremented and
-           the :attr:`resume_step` is set to ``None``.
-        2. For non-persistent workers the state is initially set by the :meth:`load_state_dict` method. The
-           :attr:`epoch` is updated by the ``on_train_epoch_start`` hook and the :attr:`resume_step` is set to
-           ``None`` by the ``on_train_epoch_end`` hook.
-        3. If the :attr:`resume_step` is not ``None``, then the worker will skip the batches that have already
-           been processed. The workers are shifted based on the global step.
-=======
-        1. Set epoch to the epoch of the checkpoint. The trainer is responsible for loading the state.
-        2. Increment the epoch. For persistent workers, the epoch is incremented at the end of the iteration.
-           For non-persistent workers, the epoch is incremented by the trainer at the epoch start.
-        3. Set the resume_step to the global step of the checkpoint. The trainer is responsible for loading the state.
-           Use the resume_step to skip the batches that have already been processed. In order to achieve this,
-           shift the worker_id based on the global step and compute the number of epochs and batches that have been
-           processed. After that set the resume_step to None.
->>>>>>> abd81063
+                Iterate through the dataset by trying to minimize the amount of anndata files fetched by each worker.
+                Iterated indices are evenly divided between replicas (see :attr:`drop_last_indices`).
+
+                .. note::
+
+                    1. For both strategies the amount of anndata files fetched is reduced by
+                       shuffling the shards first and then the datapoints within the shards.
+                    2. ``same_order`` strategy will iterate through the dataset in the same order independent
+                       of the number of replicas and workers.
+                    3. For ``cache_efficient`` strategy the amount of anndata files fetched is further
+                       reduced by assigning to each worker a contiguous chunk of the dataset.
+                       The returned iterator is determined by the ``torch.utils.data.get_worker_info()``
+                       and ``torch.distributed`` contexts.
+
+                **Example 1**::
+
+                    indices=[0, 1, 2, 3, 4, 5, 6, 7, 8, 9, 10, 11]
+                    num_replicas=1
+                    batch_size=2
+                    num_workers=3
+
+                Same order:
+
+                +------------+-------+-------+-------+-------+-------+---------+
+                | batch idx  | 0     | 1     | 2     | 3     | 4     | 5       |
+                +============+=======+=======+=======+=======+=======+=========+
+                | indices    | (0,1) | (2,3) | (4,5) | (6,7) | (8,9) | (10,11) |
+                +------------+-------+-------+-------+-------+-------+---------+
+                | worker id  | 0     | 1     | 2     | 0     | 1     | 2       |
+                +------------+-------+-------+-------+-------+-------+---------+
+
+                Cache efficient:
+
+                +------------+-------+-------+-------+-------+-------+---------+
+                | batch idx  | 0     | 1     | 2     | 3     | 4     | 5       |
+                +============+=======+=======+=======+=======+=======+=========+
+                | indices    | (0,1) | (4,5) | (8,9) | (2,3) | (6,7) | (10,11) |
+                +------------+-------+-------+-------+-------+-------+---------+
+                | worker id  | 0     | 1     | 2     | 0     | 1     | 2       |
+                +------------+-------+-------+-------+-------+-------+---------+
+
+
+                **Example 2**::
+
+                    indices=[0, 1, 2, 3, 4, 5, 6, 7, 8, 9, 10]
+                    num_replicas=1
+                    batch_size=2
+                    num_workers=2
+
+                Same order:
+
+                +------------+-------+-------+-------+-------+-------+---------+
+                | batch idx  | 0     | 1     | 2     | 3     | 4     | 5       |
+                +============+=======+=======+=======+=======+=======+=========+
+                | indices    | (0,1) | (2,3) | (4,5) | (6,7) | (8,9) | (10,)   |
+                +------------+-------+-------+-------+-------+-------+---------+
+                | worker id  | 0     | 1     | 0     | 1     | 0     | 1       |
+                +------------+-------+-------+-------+-------+-------+---------+
+
+                Cache efficient:
+
+                +------------+-------+-------+-------+-------+-------+---------+
+                | batch idx  | 0     | 1     | 2     | 3     | 4     | 5       |
+                +============+=======+=======+=======+=======+=======+=========+
+                | indices    | (0,1) | (6,7) | (2,3) | (8,9) | (4,5) | (10,)   |
+                +------------+-------+-------+-------+-------+-------+---------+
+                | worker id  | 0     | 1     | 0     | 1     | 0     | 1       |
+                +------------+-------+-------+-------+-------+-------+---------+
+
+                **Example 3**::
+
+                    indices=[0, 1, 2, 3, 4, 5, 6, 7]
+                    num_replicas=1
+                    batch_size=3
+                    num_workers=2
+
+                Same order:
+
+                +------------+---------+---------+-------+
+                | batch idx  | 0       | 1       | 2     |
+                +============+=========+=========+=======+
+                | indices    | (0,1,2) | (3,4,5) | (6,7) |
+                +------------+---------+---------+-------+
+                | worker id  | 0       | 1       | 0     |
+                +------------+---------+---------+-------+
+
+                Cache efficient:
+
+                +------------+---------+-------+---------+
+                | batch idx  | 0       | 1     | 2       |
+                +============+=========+=======+=========+
+                | indices    | (0,1,2) | (6,7) | (3,4,5) |
+                +------------+---------+-------+---------+
+                | worker id  | 0       | 1     | 0       |
+                +------------+---------+-------+---------+
+
+                **Example 4**::
+
+                    indices=[0, 1, 2, 3, 4, 5, 6, 7]
+                    num_replicas=1
+                    batch_size=3
+                    drop_incomplete_batch=True
+                    num_workers=2
+
+                Same order:
+
+                +------------+---------+---------+
+                | batch idx  | 0       | 1       |
+                +============+=========+=========+
+                | indices    | (0,1,2) | (3,4,5) |
+                +------------+---------+---------+
+                | worker id  | 0       | 1       |
+                +------------+---------+---------+
+
+                Cache efficient:
+
+                +------------+---------+---------+
+                | batch idx  | 0       | 1       |
+                +============+=========+=========+
+                | indices    | (0,1,2) | (3,4,5) |
+                +------------+---------+---------+
+                | worker id  | 0       | 1       |
+                +------------+---------+---------+
+
+                **Example 5**::
+
+                    indices=[0, 1, 2, 3, 4, 5, 6, 7, 8, 9, 10]
+                    num_replicas=2
+                    drop_last_indices=True
+                    batch_size=2
+                    num_workers=1
+
+                Same order:
+
+                *Replica 1*
+
+                +------------+-------+-------+------+
+                | batch idx  | 0     | 1     | 2    |
+                +============+=======+=======+======+
+                | indices    | (0,2) | (4,6) | (8,) |
+                +------------+-------+-------+------+
+                | worker id  | 0     | 0     | 0    |
+                +------------+-------+-------+------+
+
+                *Replica 2*
+
+                +------------+-------+-------+------+
+                | batch idx  | 0     | 1     | 2    |
+                +============+=======+=======+======+
+                | indices    | (1,3) | (5,7) | (9,) |
+                +------------+-------+-------+------+
+                | worker id  | 0     | 0     | 0    |
+                +------------+-------+-------+------+
+
+                Cache efficient:
+
+                *Replica 1*
+
+                +------------+-------+-------+------+
+                | batch idx  | 0     | 1     | 2    |
+                +============+=======+=======+======+
+                | indices    | (0,1) | (2,3) | (4,) |
+                +------------+-------+-------+------+
+                | worker id  | 0     | 0     | 0    |
+                +------------+-------+-------+------+
+
+                *Replica 2*
+
+                +------------+-------+-------+------+
+                | batch idx  | 0     | 1     | 2    |
+                +============+=======+=======+======+
+                | indices    | (5,6) | (7,8) | (9,) |
+                +------------+-------+-------+------+
+                | worker id  | 0     | 0     | 0    |
+                +------------+-------+-------+------+
+
+
+                **Example 6**::
+
+                    indices=[0, 1, 2, 3, 4, 5, 6, 7, 8, 9, 10]
+                    num_replicas=2
+                    drop_last_indices=False
+                    batch_size=2
+                    num_workers=1
+
+                Same order:
+
+                *Replica 1*
+
+                +------------+-------+-------+--------+
+                | batch idx  | 0     | 1     | 2      |
+                +============+=======+=======+========+
+                | indices    | (0,2) | (4,6) | (8,10) |
+                +------------+-------+-------+--------+
+                | worker id  | 0     | 0     | 0      |
+                +------------+-------+-------+--------+
+
+                *Replica 2*
+
+                +------------+-------+-------+-------+
+                | batch idx  | 0     | 1     | 2     |
+                +============+=======+=======+=======+
+                | indices    | (1,3) | (5,7) | (9,0) |
+                +------------+-------+-------+-------+
+                | worker id  | 0     | 0     | 0     |
+                +------------+-------+-------+-------+
+
+                Cache efficient:
+
+                *Replica 1*
+
+                +------------+-------+-------+-------+
+                | batch idx  | 0     | 1     | 2     |
+                +============+=======+=======+=======+
+                | indices    | (0,1) | (2,3) | (4,5) |
+                +------------+-------+-------+-------+
+                | worker id  | 0     | 0     | 0     |
+                +------------+-------+-------+-------+
+
+                *Replica 2*
+
+                +------------+-------+-------+--------+
+                | batch idx  | 0     | 1     | 2      |
+                +============+=======+=======+========+
+                | indices    | (6,7) | (8,9) | (10,0) |
+                +------------+-------+-------+--------+
+                | worker id  | 0     | 0     | 0      |
+                +------------+-------+-------+--------+
+
+
+                Resuming from a checkpoint:
+
+        <<<<<<< HEAD
+                1. For persistent workers the state (:attr:``epoch` and :attr:`resume_step`) is initially set by
+                   the :meth:`load_state_dict` method. At the end of the iteration, the :attr:`epoch` is incremented and
+                   the :attr:`resume_step` is set to ``None``.
+                2. For non-persistent workers the state is initially set by the :meth:`load_state_dict` method. The
+                   :attr:`epoch` is updated by the ``on_train_epoch_start`` hook and the :attr:`resume_step` is set to
+                   ``None`` by the ``on_train_epoch_end`` hook.
+                3. If the :attr:`resume_step` is not ``None``, then the worker will skip the batches that have already
+                   been processed. The workers are shifted based on the global step.
+        =======
+                1. Set epoch to the epoch of the checkpoint. The trainer is responsible for loading the state.
+                2. Increment the epoch. For persistent workers, the epoch is incremented at the end of the iteration.
+                   For non-persistent workers, the epoch is incremented by the trainer at the epoch start.
+                3. Set the resume_step to the global step of the checkpoint. The trainer is responsible for loading the state.
+                   Use the resume_step to skip the batches that have already been processed. In order to achieve this,
+                   shift the worker_id based on the global step and compute the number of epochs and batches that have been
+                   processed. After that set the resume_step to None.
+        >>>>>>> abd810635e533681099c3d61428aabaa95b231db
         """
         if self.test_mode and isinstance(self.dadc, DistributedAnnDataCollection):
             # clear lru cache
@@ -464,7 +464,6 @@
         worker_id, num_workers = get_worker_info()
 
         if self.resume_step is not None:
-<<<<<<< HEAD
             num_epochs_that_stepped, num_batches_that_stepped = divmod(self.resume_step, batches_per_replica)
 
             # self.epoch can be inconsistent with the global step if checkpointed mid-epoch and not adjusted
@@ -476,13 +475,6 @@
             # shift worker_id based on the global step
             worker_id = (worker_id - num_batches_that_stepped) % num_workers
         else:
-=======
-            # shift worker_id based on global step
-            num_epochs_that_stepped, num_batches_that_stepped = divmod(self.resume_step, batches_per_replica)
-            worker_id = (worker_id - num_batches_that_stepped) % num_workers
-        else:
-            num_epochs_that_stepped = 0
->>>>>>> abd81063
             num_batches_that_stepped = 0
 
         # seed workers
@@ -572,15 +564,9 @@
                     continue
                 yield self[batch_indices]
 
-<<<<<<< HEAD
         # Sets epoch and resume_step for persistent workers
         self.set_epoch(self.epoch + 1)
         self.set_resume_step(None)
-=======
-        # Sets epoch for persistent workers
-        self.set_epoch(self.epoch + 1)
-        self.resume_step = None
->>>>>>> abd81063
 
     def load_state_dict(self, state_dict: dict[str, Any]) -> None:
         r"""
@@ -590,11 +576,7 @@
             state_dict:
                 State dictionary containing the state of the dataset.
         """
-<<<<<<< HEAD
         # trainer.fit_loop.epoch_progress.current.completed
         self.epoch = state_dict["epoch"]
         # trainer.fit_loop.epoch_loop.automatic_optimization.optim_progress.optimizer_steps
-=======
-        self.epoch = state_dict["epoch"]
->>>>>>> abd81063
         self.resume_step = state_dict["resume_step"]