# Copyright Contributors to the Cellarium project.
# SPDX-License-Identifier: BSD-3-Clause

import math
from itertools import islice
from typing import Literal

import numpy as np
import torch
from anndata import AnnData
from boltons.iterutils import chunked_iter
from torch.utils.data import IterableDataset

from cellarium.ml.data.distributed_anndata import DistributedAnnDataCollection
from cellarium.ml.utilities.data import AnnDataField, get_rank_and_num_replicas, get_worker_info


class IterableDistributedAnnDataCollectionDataset(IterableDataset):
    r"""
    Iterable DistributedAnnDataCollection Dataset.

    When :attr:`shuffle` is set to ``True`` then the iterator yields datapoints that are
    uniformly sampled from the entire dataset. Typical use cases include training variational
    models using the stochastic gradient descent algorithm.

    In order to maximize buffer usage, we only shuffle shards and datapoints within individual
    shards (and not across shards). Therefore, to achieve unbiased pseudo-random uniform sampling,
    it is imperative that the shards themselves contain datapoints that are uniformly sampled
    from the entire dataset. If correlations exist between datapoints in a given shard (e.g. all
    cells coming from the same tissue or experiment), then this assumption is violated. It is
    the user's responsibility to prepare appropriately shuffled data shards.

    Example::

        >>> from cellarium.ml.data import (
        ...     DistributedAnnDataCollection,
        ...     IterableDistributedAnnDataCollectionDataset,
        ... )
        >>> from cellarium.ml.utilities.data import AnnDataField, densify

        >>> dadc = DistributedAnnDataCollection(
        ...     "gs://bucket-name/folder/adata{000..005}.h5ad",
        ...     shard_size=10_000,
        ...     max_cache_size=2)

        >>> dataset = IterableDistributedAnnDataCollectionDataset(
        ...     dadc,
        ...     batch_keys={
        ...         "x_ng": AnnDataField(attr="X", convert_fn=densify),
        ...         "var_names_g": AnnDataField(attr="var_names"),
        ...     },
        ...     batch_size=5000,
        ...     iteration_strategy="cache_efficient",
        ...     shuffle=True,
        ...     seed=0,
        ...     drop_last=True,
        ... )

    Args:
        dadc:
            DistributedAnnDataCollection or AnnData from which to load the data.
        batch_keys:
            Dictionary that specifies which attributes and keys of the :attr:`dadc` to return
            in the batch data and how to convert them. Keys must correspond to
            the input keys of the transforms or the model. Values must be instances of
            :class:`cellarium.ml.utilities.data.AnnDataField`.
        batch_size:
            How many samples per batch to load.
        iteration_strategy:
            Strategy to use for iterating through the dataset. Options are ``same_order`` and ``cache_efficient``.
            ``same_order`` will iterate through the dataset in the same order independent of the number of replicas
            and workers. ``cache_efficient`` will try to minimize the amount of anndata files fetched by each worker.
        shuffle:
            If ``True``, the data is reshuffled at every epoch.
        seed:
            Random seed used to shuffle the sampler if :attr:`shuffle=True`.
        drop_last:
            If ``True``, then the sampler will drop the tail of the data
            to make it evenly divisible across the number of replicas. If ``False``,
            the sampler will add extra indices to make the data evenly divisible across
            the replicas.
        start_idx:
            The starting index of the dataset. If ``None``, then the dataset will start from the first index.
        end_idx:
            The ending index (exclusive) of the dataset. If ``None``, then the dataset will end at
            the last index (inclusive).
        test_mode:
            If ``True``, then tracking of cache and worker informations will be enabled.
    """

    def __init__(
        self,
        dadc: DistributedAnnDataCollection | AnnData,
        batch_keys: dict[str, AnnDataField],
        batch_size: int = 1,
        iteration_strategy: Literal["same_order", "cache_efficient"] = "cache_efficient",
        shuffle: bool = False,
        seed: int = 0,
        drop_last: bool = False,
        start_idx: int | None = None,
        end_idx: int | None = None,
        test_mode: bool = False,
    ) -> None:
        self.dadc = dadc
        if isinstance(dadc, AnnData):
            # mimic a DistributedAnnDataCollection
            self.dadc.limits = [dadc.n_obs]
        self.batch_keys = batch_keys
        self.batch_size = batch_size
        self.iteration_strategy = iteration_strategy
        self.shuffle = shuffle
        self.seed = seed
        self.drop_last = drop_last
        self.start_idx = 0 if start_idx is None else start_idx
        self.end_idx = dadc.n_obs if end_idx is None else end_idx
        self.epoch = 0
        self.test_mode = test_mode

    def __len__(self) -> int:
        """
        Returns the number of batches per replica.
        """
        _, num_replicas = get_rank_and_num_replicas()

        n_obs = self.end_idx - self.start_idx
        if self.drop_last and n_obs % num_replicas != 0:
            # Split to nearest available length that is evenly divisible.
            # This is to ensure each rank receives the same amount of data.
            per_replica = n_obs // num_replicas
        else:
            per_replica = math.ceil(n_obs / num_replicas)
        return math.ceil(per_replica / float(self.batch_size))

    def set_epoch(self, epoch: int) -> None:
        r"""
        Sets the epoch for the iterator. When :attr:`shuffle=True`, this ensures all replicas
        use a different random ordering for each epoch.
        """
        self.epoch = epoch

    def __getitem__(self, idx: int | list[int] | slice) -> dict[str, np.ndarray]:
        r"""
        Returns a dictionary containing the data from the :attr:`dadc` with keys specified by the :attr:`batch_keys`
        at the given index ``idx``.
        """

        data = {}
        for key, field in self.batch_keys.items():
            data[key] = field(self.dadc, idx)

        # for testing purposes
        if self.test_mode:
            rank, num_replicas = get_rank_and_num_replicas()
            worker_id, num_workers = get_worker_info()
            data["rank"] = np.array([rank])
            data["num_replicas"] = np.array([num_replicas])
            data["worker_id"] = np.array([worker_id])
            data["num_workers"] = np.array([num_workers])
            data["miss_count"] = np.array([self.dadc.cache.miss_count])
            data["epoch"] = np.array([self.epoch])

        return data

    def __iter__(self):
        r"""
        Iterate through the dataset by trying to minimize the amount of anndata files fetched by each worker.
        Iterated indices are evenly divided between replicas (see :attr:`drop_last`).

        .. note::

            1. For both strategies the amount of anndata files fetched is reduced by
               shuffling the shards first and then the datapoints within the shards.
            2. ``same_order`` strategy will iterate through the dataset in the same order independent
               of the number of replicas and workers.
            3. For ``cache_efficient`` strategy the amount of anndata files fetched is further
               reduced by assigning to each worker a contiguous chunk of the dataset.
               The returned iterator is determined by the ``torch.utils.data.get_worker_info()``
               and ``torch.distributed`` contexts.

        **Example 1**::

            indices=[0, 1, 2, 3, 4, 5, 6, 7, 8, 9, 10, 11]
            num_replicas=1
            batch_size=2
            num_workers=3

        Same order:

        +------------+-------+-------+-------+-------+-------+---------+
        | batch idx  | 0     | 1     | 2     | 3     | 4     | 5       |
        +============+=======+=======+=======+=======+=======+=========+
        | indices    | (0,1) | (2,3) | (4,5) | (6,7) | (8,9) | (10,11) |
        +------------+-------+-------+-------+-------+-------+---------+
        | worker id  | 0     | 1     | 2     | 0     | 1     | 2       |
        +------------+-------+-------+-------+-------+-------+---------+

        Cache efficient:

        +------------+-------+-------+-------+-------+-------+---------+
        | batch idx  | 0     | 1     | 2     | 3     | 4     | 5       |
        +============+=======+=======+=======+=======+=======+=========+
        | indices    | (0,1) | (4,5) | (8,9) | (2,3) | (6,7) | (10,11) |
        +------------+-------+-------+-------+-------+-------+---------+
        | worker id  | 0     | 1     | 2     | 0     | 1     | 2       |
        +------------+-------+-------+-------+-------+-------+---------+


        **Example 2**::

            indices=[0, 1, 2, 3, 4, 5, 6, 7, 8, 9, 10]
            num_replicas=1
            batch_size=2
            num_workers=2

        Same order:

        +------------+-------+-------+-------+-------+-------+---------+
        | batch idx  | 0     | 1     | 2     | 3     | 4     | 5       |
        +============+=======+=======+=======+=======+=======+=========+
        | indices    | (0,1) | (2,3) | (4,5) | (6,7) | (8,9) | (10,)   |
        +------------+-------+-------+-------+-------+-------+---------+
        | worker id  | 0     | 1     | 0     | 1     | 0     | 1       |
        +------------+-------+-------+-------+-------+-------+---------+

        Cache efficient:

        +------------+-------+-------+-------+-------+-------+---------+
        | batch idx  | 0     | 1     | 2     | 3     | 4     | 5       |
        +============+=======+=======+=======+=======+=======+=========+
        | indices    | (0,1) | (6,7) | (2,3) | (8,9) | (4,5) | (10,)   |
        +------------+-------+-------+-------+-------+-------+---------+
        | worker id  | 0     | 1     | 0     | 1     | 0     | 1       |
        +------------+-------+-------+-------+-------+-------+---------+

        **Example 3**::

            indices=[0, 1, 2, 3, 4, 5, 6, 7]
            num_replicas=1
            batch_size=3
            num_workers=2

        Same order:

        +------------+---------+---------+-------+
        | batch idx  | 0       | 1       | 2     |
        +============+=========+=========+=======+
        | indices    | (0,1,2) | (3,4,5) | (6,7) |
        +------------+---------+---------+-------+
        | worker id  | 0       | 1       | 0     |
        +------------+---------+---------+-------+

        Cache efficient:

        +------------+---------+-------+---------+
        | batch idx  | 0       | 1     | 2       |
        +============+=========+=======+=========+
        | indices    | (0,1,2) | (6,7) | (3,4,5) |
        +------------+---------+-------+---------+
        | worker id  | 0       | 1     | 0       |
        +------------+---------+-------+---------+

        **Example 4**::

            indices=[0, 1, 2, 3, 4, 5, 6, 7, 8, 9, 10]
            num_replicas=2
            drop_last=True
            batch_size=2
            num_workers=1

        Same order:

        *Replica 1*

        +------------+-------+-------+------+
        | batch idx  | 0     | 1     | 2    |
        +============+=======+=======+======+
        | indices    | (0,2) | (4,6) | (8,) |
        +------------+-------+-------+------+
        | worker id  | 0     | 0     | 0    |
        +------------+-------+-------+------+

        *Replica 2*

        +------------+-------+-------+------+
        | batch idx  | 0     | 1     | 2    |
        +============+=======+=======+======+
        | indices    | (1,3) | (5,7) | (9,) |
        +------------+-------+-------+------+
        | worker id  | 0     | 0     | 0    |
        +------------+-------+-------+------+

        Cache efficient:

        *Replica 1*

        +------------+-------+-------+------+
        | batch idx  | 0     | 1     | 2    |
        +============+=======+=======+======+
        | indices    | (0,1) | (2,3) | (4,) |
        +------------+-------+-------+------+
        | worker id  | 0     | 0     | 0    |
        +------------+-------+-------+------+

        *Replica 2*

        +------------+-------+-------+------+
        | batch idx  | 0     | 1     | 2    |
        +============+=======+=======+======+
        | indices    | (5,6) | (7,8) | (9,) |
        +------------+-------+-------+------+
        | worker id  | 0     | 0     | 0    |
        +------------+-------+-------+------+


        **Example 5**::

            indices=[0, 1, 2, 3, 4, 5, 6, 7, 8, 9, 10]
            num_replicas=2
            drop_last=False
            batch_size=2
            num_workers=1

        Same order:

        *Replica 1*

        +------------+-------+-------+--------+
        | batch idx  | 0     | 1     | 2      |
        +============+=======+=======+========+
        | indices    | (0,2) | (4,6) | (8,10) |
        +------------+-------+-------+--------+
        | worker id  | 0     | 0     | 0      |
        +------------+-------+-------+--------+

        *Replica 2*

        +------------+-------+-------+-------+
        | batch idx  | 0     | 1     | 2     |
        +============+=======+=======+=======+
        | indices    | (1,3) | (5,7) | (9,0) |
        +------------+-------+-------+-------+
        | worker id  | 0     | 0     | 0     |
        +------------+-------+-------+-------+

        Cache efficient:

        *Replica 1*

        +------------+-------+-------+-------+
        | batch idx  | 0     | 1     | 2     |
        +============+=======+=======+=======+
        | indices    | (0,1) | (2,3) | (4,5) |
        +------------+-------+-------+-------+
        | worker id  | 0     | 0     | 0     |
        +------------+-------+-------+-------+

        *Replica 2*

        +------------+-------+-------+--------+
        | batch idx  | 0     | 1     | 2      |
        +============+=======+=======+========+
        | indices    | (6,7) | (8,9) | (10,0) |
        +------------+-------+-------+--------+
        | worker id  | 0     | 0     | 0      |
        +------------+-------+-------+--------+
        """
        if self.test_mode and isinstance(self.dadc, DistributedAnnDataCollection):
            # clear lru cache
            self.dadc.cache.clear()

        # replicas
        rank, num_replicas = get_rank_and_num_replicas()

        if self.drop_last and len(self.dadc) % num_replicas != 0:
            # Split to nearest available length that is evenly divisible.
            # This is to ensure each rank receives the same amount of data.
            per_replica = len(self.dadc) // num_replicas
        else:
            per_replica = math.ceil(len(self.dadc) / num_replicas)
        total_size = per_replica * num_replicas

        # workers
        worker_id, num_workers = get_worker_info()

        # indices
        if self.shuffle:
            rng = torch.Generator()
            rng.manual_seed(self.seed + self.epoch)
            limits = [idx for idx in self.dadc.limits if idx > self.start_idx and idx < self.end_idx]
            iter_limits = list(zip([self.start_idx] + limits, limits + [self.end_idx]))
            # shuffle shards
            limit_indices = torch.randperm(len(iter_limits), generator=rng).tolist()
            indices = []
            for limit_idx in limit_indices:
                lower, upper = iter_limits[limit_idx]
                # shuffle cells within shards
                indices.extend((torch.randperm(upper - lower, generator=rng) + lower).tolist())
        else:
            indices = list(range(self.start_idx, self.end_idx))

        if not self.drop_last:
            # add extra samples to make it evenly divisible
            padding_size = total_size - len(indices)
            if padding_size <= len(indices):
                indices += indices[:padding_size]
            else:
                indices += (indices * math.ceil(padding_size / len(indices)))[:padding_size]
        else:
            # remove tail of data to make it evenly divisible.
            indices = indices[:total_size]
<<<<<<< HEAD
        # indices = indices[rank * per_replica : (rank + 1) * per_replica]
        indices = indices[rank:total_size:num_replicas]
        if len(indices) != per_replica:
            raise ValueError(
                f"The number of indices must be equal to the per_replica size. "
                f"Got {len(indices)} != {per_replica} at rank {rank}."
            )

        yield from (self[indices[i : i + self.batch_size]] for i in range(iter_start, iter_end, self.batch_size))
=======

        if self.iteration_strategy == "same_order":
            # replica indices
            indices = indices[rank:total_size:num_replicas]
            if len(indices) != per_replica:
                raise ValueError(
                    f"The number of indices must be equal to the per_replica size. "
                    f"Got {len(indices)} != {per_replica} at rank {rank}."
                )

            # in python 3.12 `chunked_iter` can be replaced with `itertools.batched`
            for batch_indices in islice(chunked_iter(indices, self.batch_size), worker_id, None, num_workers):
                yield self[batch_indices]

        elif self.iteration_strategy == "cache_efficient":
            # replica indices
            indices = indices[rank * per_replica : (rank + 1) * per_replica]
            if len(indices) != per_replica:
                raise ValueError(
                    f"The number of indices must be equal to the per_replica size. "
                    f"Got {len(indices)} != {per_replica} at rank {rank}."
                )

            # worker indices
            batches_per_replica = math.ceil(per_replica / float(self.batch_size))
            batches_per_worker = math.ceil(batches_per_replica / float(num_workers))
            per_worker = batches_per_worker * self.batch_size

            iter_start = worker_id * per_worker
            iter_end = min(iter_start + per_worker, per_replica)
            indices = indices[iter_start:iter_end]

            # in python 3.12 `chunked_iter` can be replaced with `itertools.batched`
            for batch_indices in chunked_iter(indices, self.batch_size):
                yield self[batch_indices]

>>>>>>> 54b827f1
        # Sets epoch for persistent workers
        self.set_epoch(self.epoch + 1)<|MERGE_RESOLUTION|>--- conflicted
+++ resolved
@@ -408,17 +408,6 @@
         else:
             # remove tail of data to make it evenly divisible.
             indices = indices[:total_size]
-<<<<<<< HEAD
-        # indices = indices[rank * per_replica : (rank + 1) * per_replica]
-        indices = indices[rank:total_size:num_replicas]
-        if len(indices) != per_replica:
-            raise ValueError(
-                f"The number of indices must be equal to the per_replica size. "
-                f"Got {len(indices)} != {per_replica} at rank {rank}."
-            )
-
-        yield from (self[indices[i : i + self.batch_size]] for i in range(iter_start, iter_end, self.batch_size))
-=======
 
         if self.iteration_strategy == "same_order":
             # replica indices
@@ -455,6 +444,5 @@
             for batch_indices in chunked_iter(indices, self.batch_size):
                 yield self[batch_indices]
 
->>>>>>> 54b827f1
         # Sets epoch for persistent workers
         self.set_epoch(self.epoch + 1)