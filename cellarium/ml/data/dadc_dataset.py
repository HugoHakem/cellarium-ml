# Copyright Contributors to the Cellarium project.
# SPDX-License-Identifier: BSD-3-Clause

from __future__ import annotations

import math
from itertools import islice
from typing import Literal

import numpy as np
import torch
from anndata import AnnData
from boltons.iterutils import chunked_iter
from torch.utils.data import IterableDataset

from cellarium.ml.data.distributed_anndata import DistributedAnnDataCollection
from cellarium.ml.utilities.data import AnnDataField
from cellarium.ml.utilities.distributed import get_rank_and_num_replicas, get_worker_info


class IterableDistributedAnnDataCollectionDataset(IterableDataset):
    r"""
    Iterable DistributedAnnDataCollection Dataset.

    When :attr:`shuffle` is set to ``True`` then the iterator yields datapoints that are
    uniformly sampled from the entire dataset. Typical use cases include training variational
    models using the stochastic gradient descent algorithm.

    In order to maximize buffer usage, we only shuffle shards and datapoints within individual
    shards (and not across shards). Therefore, to achieve unbiased pseudo-random uniform sampling,
    it is imperative that the shards themselves contain datapoints that are uniformly sampled
    from the entire dataset. If correlations exist between datapoints in a given shard (e.g. all
    cells coming from the same tissue or experiment), then this assumption is violated. It is
    the user's responsibility to prepare appropriately shuffled data shards.

    Example::

        >>> from cellarium.ml.data import (
        ...     DistributedAnnDataCollection,
        ...     IterableDistributedAnnDataCollectionDataset,
        ... )
        >>> from cellarium.ml.utilities.data import AnnDataField, densify

        >>> dadc = DistributedAnnDataCollection(
        ...     "gs://bucket-name/folder/adata{000..005}.h5ad",
        ...     shard_size=10_000,
        ...     max_cache_size=2)

        >>> dataset = IterableDistributedAnnDataCollectionDataset(
        ...     dadc,
        ...     batch_keys={
        ...         "x_ng": AnnDataField(attr="X", convert_fn=densify),
        ...         "var_names_g": AnnDataField(attr="var_names"),
        ...     },
        ...     batch_size=5000,
        ...     iteration_strategy="cache_efficient",
        ...     shuffle=True,
        ...     seed=0,
        ...     drop_last=True,
        ... )

    Args:
        dadc:
            DistributedAnnDataCollection or AnnData from which to load the data.
        batch_keys:
            Dictionary that specifies which attributes and keys of the :attr:`dadc` to return
            in the batch data and how to convert them. Keys must correspond to
            the input keys of the transforms or the model. Values must be instances of
            :class:`cellarium.ml.utilities.data.AnnDataField`.
        batch_size:
            How many samples per batch to load.
        iteration_strategy:
            Strategy to use for iterating through the dataset. Options are ``same_order`` and ``cache_efficient``.
            ``same_order`` will iterate through the dataset in the same order independent of the number of replicas
            and workers. ``cache_efficient`` will try to minimize the amount of anndata files fetched by each worker.
        shuffle:
            If ``True``, the data is reshuffled at every epoch.
        seed:
            Random seed used to shuffle the sampler if :attr:`shuffle=True`.
        drop_last_indices:
            If ``True``, then the sampler will drop the tail of the data
            to make it evenly divisible across the number of replicas. If ``False``,
            the sampler will add extra indices to make the data evenly divisible across
            the replicas.
        drop_incomplete_batch:
            If ``True``, the dataloader will drop the incomplete batch if the dataset size is not divisible by
            the batch size.
        start_idx:
            The starting index of the dataset. If ``None``, then the dataset will start from the first index.
        end_idx:
            The ending index (exclusive) of the dataset. If ``None``, then the dataset will end at
            the last index (inclusive).
        test_mode:
            If ``True``, then tracking of cache and worker informations will be enabled.
    """

    def __init__(
        self,
        dadc: DistributedAnnDataCollection | AnnData,
        batch_keys: dict[str, AnnDataField],
        batch_size: int = 1,
        iteration_strategy: Literal["same_order", "cache_efficient"] = "cache_efficient",
        shuffle: bool = False,
        seed: int = 0,
        drop_last_indices: bool = False,
        drop_incomplete_batch: bool = False,
        start_idx: int | None = None,
        end_idx: int | None = None,
        test_mode: bool = False,
    ) -> None:
        self.dadc = dadc
        if isinstance(dadc, AnnData):
            # mimic a DistributedAnnDataCollection
            self.dadc.limits = [dadc.n_obs]
        self.batch_keys = batch_keys
        self.batch_size = batch_size
        self.iteration_strategy = iteration_strategy
        self.shuffle = shuffle
        self.seed = seed
        self.drop_last_indices = drop_last_indices
        self.drop_incomplete_batch = drop_incomplete_batch
        self.start_idx = 0 if start_idx is None else start_idx
        self.end_idx = dadc.n_obs if end_idx is None else end_idx
        self.epoch = 0
        self.test_mode = test_mode

    def __len__(self) -> int:
        """
        Returns the number of batches per replica.
        """
        _, num_replicas = get_rank_and_num_replicas()

        n_obs = self.end_idx - self.start_idx
        if self.drop_last_indices and n_obs % num_replicas != 0:
            # Split to nearest available length that is evenly divisible.
            # This is to ensure each rank receives the same amount of data.
            per_replica = n_obs // num_replicas
        else:
            per_replica = math.ceil(n_obs / num_replicas)

        if self.drop_incomplete_batch:
            batches_per_replica = per_replica // self.batch_size
        else:
            batches_per_replica = math.ceil(per_replica / float(self.batch_size))
        return batches_per_replica

    def set_epoch(self, epoch: int) -> None:
        r"""
        Sets the epoch for the iterator. When :attr:`shuffle=True`, this ensures all replicas
        use a different random ordering for each epoch.
        """
        self.epoch = epoch

    def __getitem__(self, idx: int | list[int] | slice) -> dict[str, np.ndarray]:
        r"""
        Returns a dictionary containing the data from the :attr:`dadc` with keys specified by the :attr:`batch_keys`
        at the given index ``idx``.
        """

        data = {}
        adata = self.dadc[idx]
        for key, field in self.batch_keys.items():
            data[key] = field(adata)

        # for testing purposes
        if self.test_mode:
            rank, num_replicas = get_rank_and_num_replicas()
            worker_id, num_workers = get_worker_info()
            data["rank"] = np.array([rank])
            data["num_replicas"] = np.array([num_replicas])
            data["worker_id"] = np.array([worker_id])
            data["num_workers"] = np.array([num_workers])
            data["miss_count"] = np.array([self.dadc.cache.miss_count])
            data["epoch"] = np.array([self.epoch])

        return data

    def __iter__(self):
        r"""
        Iterate through the dataset by trying to minimize the amount of anndata files fetched by each worker.
        Iterated indices are evenly divided between replicas (see :attr:`drop_last_indices`).

        .. note::

            1. For both strategies the amount of anndata files fetched is reduced by
               shuffling the shards first and then the datapoints within the shards.
            2. ``same_order`` strategy will iterate through the dataset in the same order independent
               of the number of replicas and workers.
            3. For ``cache_efficient`` strategy the amount of anndata files fetched is further
               reduced by assigning to each worker a contiguous chunk of the dataset.
               The returned iterator is determined by the ``torch.utils.data.get_worker_info()``
               and ``torch.distributed`` contexts.

        **Example 1**::

            indices=[0, 1, 2, 3, 4, 5, 6, 7, 8, 9, 10, 11]
            num_replicas=1
            batch_size=2
            num_workers=3

        Same order:

        +------------+-------+-------+-------+-------+-------+---------+
        | batch idx  | 0     | 1     | 2     | 3     | 4     | 5       |
        +============+=======+=======+=======+=======+=======+=========+
        | indices    | (0,1) | (2,3) | (4,5) | (6,7) | (8,9) | (10,11) |
        +------------+-------+-------+-------+-------+-------+---------+
        | worker id  | 0     | 1     | 2     | 0     | 1     | 2       |
        +------------+-------+-------+-------+-------+-------+---------+

        Cache efficient:

        +------------+-------+-------+-------+-------+-------+---------+
        | batch idx  | 0     | 1     | 2     | 3     | 4     | 5       |
        +============+=======+=======+=======+=======+=======+=========+
        | indices    | (0,1) | (4,5) | (8,9) | (2,3) | (6,7) | (10,11) |
        +------------+-------+-------+-------+-------+-------+---------+
        | worker id  | 0     | 1     | 2     | 0     | 1     | 2       |
        +------------+-------+-------+-------+-------+-------+---------+


        **Example 2**::

            indices=[0, 1, 2, 3, 4, 5, 6, 7, 8, 9, 10]
            num_replicas=1
            batch_size=2
            num_workers=2

        Same order:

        +------------+-------+-------+-------+-------+-------+---------+
        | batch idx  | 0     | 1     | 2     | 3     | 4     | 5       |
        +============+=======+=======+=======+=======+=======+=========+
        | indices    | (0,1) | (2,3) | (4,5) | (6,7) | (8,9) | (10,)   |
        +------------+-------+-------+-------+-------+-------+---------+
        | worker id  | 0     | 1     | 0     | 1     | 0     | 1       |
        +------------+-------+-------+-------+-------+-------+---------+

        Cache efficient:

        +------------+-------+-------+-------+-------+-------+---------+
        | batch idx  | 0     | 1     | 2     | 3     | 4     | 5       |
        +============+=======+=======+=======+=======+=======+=========+
        | indices    | (0,1) | (6,7) | (2,3) | (8,9) | (4,5) | (10,)   |
        +------------+-------+-------+-------+-------+-------+---------+
        | worker id  | 0     | 1     | 0     | 1     | 0     | 1       |
        +------------+-------+-------+-------+-------+-------+---------+

        **Example 3**::

            indices=[0, 1, 2, 3, 4, 5, 6, 7]
            num_replicas=1
            batch_size=3
            num_workers=2

        Same order:

        +------------+---------+---------+-------+
        | batch idx  | 0       | 1       | 2     |
        +============+=========+=========+=======+
        | indices    | (0,1,2) | (3,4,5) | (6,7) |
        +------------+---------+---------+-------+
        | worker id  | 0       | 1       | 0     |
        +------------+---------+---------+-------+

        Cache efficient:

        +------------+---------+-------+---------+
        | batch idx  | 0       | 1     | 2       |
        +============+=========+=======+=========+
        | indices    | (0,1,2) | (6,7) | (3,4,5) |
        +------------+---------+-------+---------+
        | worker id  | 0       | 1     | 0       |
        +------------+---------+-------+---------+

        **Example 4**::

            indices=[0, 1, 2, 3, 4, 5, 6, 7]
            num_replicas=1
            batch_size=3
            drop_incomplete_batch=True
            num_workers=2

        Same order:

        +------------+---------+---------+
        | batch idx  | 0       | 1       |
        +============+=========+=========+
        | indices    | (0,1,2) | (3,4,5) |
        +------------+---------+---------+
        | worker id  | 0       | 1       |
        +------------+---------+---------+

        Cache efficient:

        +------------+---------+---------+
        | batch idx  | 0       | 2       |
        +============+=========+=========+
        | indices    | (0,1,2) | (3,4,5) |
        +------------+---------+---------+
        | worker id  | 0       | 0       |
        +------------+---------+---------+

        **Example 5**::

            indices=[0, 1, 2, 3, 4, 5, 6, 7, 8, 9, 10]
            num_replicas=2
            drop_last_indices=True
            batch_size=2
            num_workers=1

        Same order:

        *Replica 1*

        +------------+-------+-------+------+
        | batch idx  | 0     | 1     | 2    |
        +============+=======+=======+======+
        | indices    | (0,2) | (4,6) | (8,) |
        +------------+-------+-------+------+
        | worker id  | 0     | 0     | 0    |
        +------------+-------+-------+------+

        *Replica 2*

        +------------+-------+-------+------+
        | batch idx  | 0     | 1     | 2    |
        +============+=======+=======+======+
        | indices    | (1,3) | (5,7) | (9,) |
        +------------+-------+-------+------+
        | worker id  | 0     | 0     | 0    |
        +------------+-------+-------+------+

        Cache efficient:

        *Replica 1*

        +------------+-------+-------+------+
        | batch idx  | 0     | 1     | 2    |
        +============+=======+=======+======+
        | indices    | (0,1) | (2,3) | (4,) |
        +------------+-------+-------+------+
        | worker id  | 0     | 0     | 0    |
        +------------+-------+-------+------+

        *Replica 2*

        +------------+-------+-------+------+
        | batch idx  | 0     | 1     | 2    |
        +============+=======+=======+======+
        | indices    | (5,6) | (7,8) | (9,) |
        +------------+-------+-------+------+
        | worker id  | 0     | 0     | 0    |
        +------------+-------+-------+------+


        **Example 6**::

            indices=[0, 1, 2, 3, 4, 5, 6, 7, 8, 9, 10]
            num_replicas=2
            drop_last_indices=False
            batch_size=2
            num_workers=1

        Same order:

        *Replica 1*

        +------------+-------+-------+--------+
        | batch idx  | 0     | 1     | 2      |
        +============+=======+=======+========+
        | indices    | (0,2) | (4,6) | (8,10) |
        +------------+-------+-------+--------+
        | worker id  | 0     | 0     | 0      |
        +------------+-------+-------+--------+

        *Replica 2*

        +------------+-------+-------+-------+
        | batch idx  | 0     | 1     | 2     |
        +============+=======+=======+=======+
        | indices    | (1,3) | (5,7) | (9,0) |
        +------------+-------+-------+-------+
        | worker id  | 0     | 0     | 0     |
        +------------+-------+-------+-------+

        Cache efficient:

        *Replica 1*

        +------------+-------+-------+-------+
        | batch idx  | 0     | 1     | 2     |
        +============+=======+=======+=======+
        | indices    | (0,1) | (2,3) | (4,5) |
        +------------+-------+-------+-------+
        | worker id  | 0     | 0     | 0     |
        +------------+-------+-------+-------+

        *Replica 2*

        +------------+-------+-------+--------+
        | batch idx  | 0     | 1     | 2      |
        +============+=======+=======+========+
        | indices    | (6,7) | (8,9) | (10,0) |
        +------------+-------+-------+--------+
        | worker id  | 0     | 0     | 0      |
        +------------+-------+-------+--------+
        """
        if self.test_mode and isinstance(self.dadc, DistributedAnnDataCollection):
            # clear lru cache
            self.dadc.cache.clear()

        # replicas
        rank, num_replicas = get_rank_and_num_replicas()

        n_obs = self.end_idx - self.start_idx
<<<<<<< HEAD
        if self.drop_last and len(self.dadc) % num_replicas != 0:
=======
        if self.drop_last_indices and n_obs % num_replicas != 0:
>>>>>>> ec6911fc
            # Split to nearest available length that is evenly divisible.
            # This is to ensure each rank receives the same amount of data.
            per_replica = n_obs // num_replicas
        else:
            per_replica = math.ceil(n_obs / num_replicas)
        total_size = per_replica * num_replicas

        # workers
        worker_id, num_workers = get_worker_info()

        # indices
        if self.shuffle:
            rng = torch.Generator()
            rng.manual_seed(self.seed + self.epoch)
            limits = [idx for idx in self.dadc.limits if idx > self.start_idx and idx < self.end_idx]
            iter_limits = list(zip([self.start_idx] + limits, limits + [self.end_idx]))
            # shuffle shards
            limit_indices = torch.randperm(len(iter_limits), generator=rng).tolist()
            indices = []
            for limit_idx in limit_indices:
                lower, upper = iter_limits[limit_idx]
                # shuffle cells within shards
                indices.extend((torch.randperm(upper - lower, generator=rng) + lower).tolist())
        else:
            indices = list(range(self.start_idx, self.end_idx))

        if not self.drop_last_indices:
            # add extra samples to make it evenly divisible
            padding_size = total_size - len(indices)
            if padding_size <= len(indices):
                indices += indices[:padding_size]
            else:
                indices += (indices * math.ceil(padding_size / len(indices)))[:padding_size]
        else:
            # remove tail of data to make it evenly divisible.
            indices = indices[:total_size]

        if self.iteration_strategy == "same_order":
            # replica indices
            indices = indices[rank:total_size:num_replicas]
            if len(indices) != per_replica:
                raise ValueError(
                    f"The number of indices must be equal to the per_replica size. "
                    f"Got {len(indices)} != {per_replica} at rank {rank}."
                )

            # in python 3.12 `chunked_iter` can be replaced with `itertools.batched`
            for batch_indices in islice(chunked_iter(indices, self.batch_size), worker_id, None, num_workers):
                if self.drop_incomplete_batch and len(batch_indices) < self.batch_size:
                    continue
                yield self[batch_indices]

        elif self.iteration_strategy == "cache_efficient":
            # replica indices
            indices = indices[rank * per_replica : (rank + 1) * per_replica]
            if len(indices) != per_replica:
                raise ValueError(
                    f"The number of indices must be equal to the per_replica size. "
                    f"Got {len(indices)} != {per_replica} at rank {rank}."
                )

            # worker indices
            batches_per_replica = math.ceil(per_replica / float(self.batch_size))
            batches_per_worker = math.ceil(batches_per_replica / float(num_workers))
            per_worker = batches_per_worker * self.batch_size

            iter_start = worker_id * per_worker
            iter_end = min(iter_start + per_worker, per_replica)
            indices = indices[iter_start:iter_end]

            # in python 3.12 `chunked_iter` can be replaced with `itertools.batched`
            for batch_indices in chunked_iter(indices, self.batch_size):
                if self.drop_incomplete_batch and len(batch_indices) < self.batch_size:
                    continue
                yield self[batch_indices]

        # Sets epoch for persistent workers
        self.set_epoch(self.epoch + 1)<|MERGE_RESOLUTION|>--- conflicted
+++ resolved
@@ -414,11 +414,7 @@
         rank, num_replicas = get_rank_and_num_replicas()
 
         n_obs = self.end_idx - self.start_idx
-<<<<<<< HEAD
-        if self.drop_last and len(self.dadc) % num_replicas != 0:
-=======
         if self.drop_last_indices and n_obs % num_replicas != 0:
->>>>>>> ec6911fc
             # Split to nearest available length that is evenly divisible.
             # This is to ensure each rank receives the same amount of data.
             per_replica = n_obs // num_replicas
