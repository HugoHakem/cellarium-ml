# Copyright Contributors to the Cellarium project.
# SPDX-License-Identifier: BSD-3-Clause

from __future__ import annotations

import math
import random
from itertools import islice
from typing import Any, Literal

import numpy as np
import torch
from anndata import AnnData
from boltons.iterutils import chunked_iter
from torch.utils._pytree import tree_map
from torch.utils.data import IterableDataset

from cellarium.ml.data.distributed_anndata import DistributedAnnDataCollection
from cellarium.ml.utilities.data import AnnDataField
from cellarium.ml.utilities.distributed import get_rank_and_num_replicas, get_worker_info


class IterableDistributedAnnDataCollectionDataset(IterableDataset):
    r"""
    Iterable DistributedAnnDataCollection Dataset.

    When :attr:`shuffle` is set to ``True`` then the iterator yields datapoints that are
    uniformly sampled from the entire dataset. Typical use cases include training variational
    models using the stochastic gradient descent algorithm.

    In order to maximize buffer usage, we only shuffle shards and datapoints within individual
    shards (and not across shards). Therefore, to achieve unbiased pseudo-random uniform sampling,
    it is imperative that the shards themselves contain datapoints that are uniformly sampled
    from the entire dataset. If correlations exist between datapoints in a given shard (e.g. all
    cells coming from the same tissue or experiment), then this assumption is violated. It is
    the user's responsibility to prepare appropriately shuffled data shards.

    Example::

        >>> from cellarium.ml.data import (
        ...     DistributedAnnDataCollection,
        ...     IterableDistributedAnnDataCollectionDataset,
        ... )
        >>> from cellarium.ml.utilities.data import AnnDataField, densify

        >>> dadc = DistributedAnnDataCollection(
        ...     "gs://bucket-name/folder/adata{000..005}.h5ad",
        ...     shard_size=10_000,
        ...     max_cache_size=2)

        >>> dataset = IterableDistributedAnnDataCollectionDataset(
        ...     dadc,
        ...     batch_keys={
        ...         "x_ng": AnnDataField(attr="X", convert_fn=densify),
        ...         "var_names_g": AnnDataField(attr="var_names"),
        ...     },
        ...     batch_size=5000,
        ...     iteration_strategy="cache_efficient",
        ...     shuffle=True,
        ...     shuffle_seed=0,
        ...     drop_last_indices=True,
        ... )

    Args:
        dadc:
            DistributedAnnDataCollection or AnnData from which to load the data.
        batch_keys:
            Dictionary that specifies which attributes and keys of the :attr:`dadc` to return
            in the batch data and how to convert them. Keys must correspond to
            the input keys of the transforms or the model. Values must be instances of
            :class:`cellarium.ml.utilities.data.AnnDataField`.
        batch_size:
            How many samples per batch to load.
        iteration_strategy:
            Strategy to use for iterating through the dataset. Options are ``same_order`` and ``cache_efficient``.
            ``same_order`` will iterate through the dataset in the same order independent of the number of replicas
            and workers. ``cache_efficient`` will try to minimize the amount of anndata files fetched by each worker.
        shuffle:
            If ``True``, the data is reshuffled at every epoch.
        shuffle_seed:
            Random seed used to shuffle the sampler if :attr:`shuffle=True`.
        drop_last_indices:
            If ``True``, then the sampler will drop the tail of the data
            to make it evenly divisible across the number of replicas. If ``False``,
            the sampler will add extra indices to make the data evenly divisible across
            the replicas.
        drop_incomplete_batch:
            If ``True``, the dataloader will drop the incomplete batch if the dataset size is not divisible by
            the batch size.
        start_idx:
            The starting index of the dataset. If ``None``, then the dataset will start from the first index.
        end_idx:
            The ending index (exclusive) of the dataset. If ``None``, then the dataset will end at
            the last index (inclusive).
        worker_seed:
            Random seed used to seed the workers. If ``None``, then the workers will not be seeded.
            The seed of the individual worker is computed based on the ``worker_seed``, global worker id,
            and the epoch. Note that the this seed affects ``cpu_transforms`` when they are used.
            When resuming training, the seed should be set to a different value to ensure that the
            workers are not seeded with the same seed as the previous run.
        test_mode:
            If ``True``, then tracking of cache and worker informations will be enabled.
    """

    def __init__(
        self,
        dadc: DistributedAnnDataCollection | AnnData,
        batch_keys: dict[str, dict[str, AnnDataField] | AnnDataField],
        batch_size: int = 1,
        iteration_strategy: Literal["same_order", "cache_efficient"] = "cache_efficient",
        shuffle: bool = False,
        shuffle_seed: int = 0,
        drop_last_indices: bool = False,
        drop_incomplete_batch: bool = False,
        start_idx: int | None = None,
        end_idx: int | None = None,
        worker_seed: int | None = None,
        test_mode: bool = False,
    ) -> None:
        self.dadc = dadc
        if isinstance(dadc, AnnData):
            # mimic a DistributedAnnDataCollection
            self.dadc.limits = [dadc.n_obs]
        self.batch_keys = batch_keys
        self.batch_size = batch_size
        self.iteration_strategy = iteration_strategy
        self.shuffle = shuffle
        self.shuffle_seed = shuffle_seed
        self.drop_last_indices = drop_last_indices
        self.drop_incomplete_batch = drop_incomplete_batch
        self.start_idx = 0 if start_idx is None else start_idx
        self.end_idx = dadc.n_obs if end_idx is None else end_idx
        self.worker_seed = worker_seed
        self.epoch = 0
        self.resume_step: int | None = None
        self.test_mode = test_mode

    def __len__(self) -> int:
        """
        Returns the number of batches per replica.
        """
        _, num_replicas = get_rank_and_num_replicas()

        n_obs = self.end_idx - self.start_idx
        if self.drop_last_indices and n_obs % num_replicas != 0:
            # Split to nearest available length that is evenly divisible.
            # This is to ensure each rank receives the same amount of data.
            per_replica = n_obs // num_replicas
        else:
            per_replica = math.ceil(n_obs / num_replicas)

        if self.drop_incomplete_batch:
            batches_per_replica = per_replica // self.batch_size
        else:
            batches_per_replica = math.ceil(per_replica / float(self.batch_size))
        return batches_per_replica

    def set_epoch(self, epoch: int) -> None:
        r"""
        Sets the epoch for the iterator. When :attr:`shuffle=True`, this ensures all replicas
        use a different random ordering for each epoch.
        """
        self.epoch = epoch

    def set_resume_step(self, resume_step: int | None) -> None:
        r"""
        Sets the resume step for the iterator. When resuming from a checkpoint, this ensures
        that the iterator skips the batches that have already been processed.
        """
        self.resume_step = resume_step

    def __getitem__(self, idx: int | list[int] | slice) -> dict[str, dict[str, np.ndarray] | np.ndarray]:
        r"""
        Returns a dictionary containing the data from the :attr:`dadc` with keys specified by the :attr:`batch_keys`
        at the given index ``idx``.
        """

        data = {}
        adata = self.dadc[idx]
        data = tree_map(lambda field: field(adata), self.batch_keys)

        # for testing purposes
        if self.test_mode:
            rank, num_replicas = get_rank_and_num_replicas()
            worker_id, num_workers = get_worker_info()
            data["rank"] = np.array([rank])
            data["num_replicas"] = np.array([num_replicas])
            data["worker_id"] = np.array([worker_id])
            data["num_workers"] = np.array([num_workers])
            data["miss_count"] = np.array([self.dadc.cache.miss_count])
            data["epoch"] = np.array([self.epoch])

        return data

    def __iter__(self):
        r"""
        Iterate through the dataset by trying to minimize the amount of anndata files fetched by each worker.
        Iterated indices are evenly divided between replicas (see :attr:`drop_last_indices`).

        .. note::

            1. For both strategies the amount of anndata files fetched is reduced by
               shuffling the shards first and then the datapoints within the shards.
            2. ``same_order`` strategy will iterate through the dataset in the same order independent
               of the number of replicas and workers.
            3. For ``cache_efficient`` strategy the amount of anndata files fetched is further
               reduced by assigning to each worker a contiguous chunk of the dataset.
               The returned iterator is determined by the ``torch.utils.data.get_worker_info()``
               and ``torch.distributed`` contexts.

        **Example 1**::

            indices=[0, 1, 2, 3, 4, 5, 6, 7, 8, 9, 10, 11]
            num_replicas=1
            batch_size=2
            num_workers=3

        Same order:

        +------------+-------+-------+-------+-------+-------+---------+
        | batch idx  | 0     | 1     | 2     | 3     | 4     | 5       |
        +============+=======+=======+=======+=======+=======+=========+
        | indices    | (0,1) | (2,3) | (4,5) | (6,7) | (8,9) | (10,11) |
        +------------+-------+-------+-------+-------+-------+---------+
        | worker id  | 0     | 1     | 2     | 0     | 1     | 2       |
        +------------+-------+-------+-------+-------+-------+---------+

        Cache efficient:

        +------------+-------+-------+-------+-------+-------+---------+
        | batch idx  | 0     | 1     | 2     | 3     | 4     | 5       |
        +============+=======+=======+=======+=======+=======+=========+
        | indices    | (0,1) | (4,5) | (8,9) | (2,3) | (6,7) | (10,11) |
        +------------+-------+-------+-------+-------+-------+---------+
        | worker id  | 0     | 1     | 2     | 0     | 1     | 2       |
        +------------+-------+-------+-------+-------+-------+---------+


        **Example 2**::

            indices=[0, 1, 2, 3, 4, 5, 6, 7, 8, 9, 10]
            num_replicas=1
            batch_size=2
            num_workers=2

        Same order:

        +------------+-------+-------+-------+-------+-------+---------+
        | batch idx  | 0     | 1     | 2     | 3     | 4     | 5       |
        +============+=======+=======+=======+=======+=======+=========+
        | indices    | (0,1) | (2,3) | (4,5) | (6,7) | (8,9) | (10,)   |
        +------------+-------+-------+-------+-------+-------+---------+
        | worker id  | 0     | 1     | 0     | 1     | 0     | 1       |
        +------------+-------+-------+-------+-------+-------+---------+

        Cache efficient:

        +------------+-------+-------+-------+-------+-------+---------+
        | batch idx  | 0     | 1     | 2     | 3     | 4     | 5       |
        +============+=======+=======+=======+=======+=======+=========+
        | indices    | (0,1) | (6,7) | (2,3) | (8,9) | (4,5) | (10,)   |
        +------------+-------+-------+-------+-------+-------+---------+
        | worker id  | 0     | 1     | 0     | 1     | 0     | 1       |
        +------------+-------+-------+-------+-------+-------+---------+

        **Example 3**::

            indices=[0, 1, 2, 3, 4, 5, 6, 7]
            num_replicas=1
            batch_size=3
            num_workers=2

        Same order:

        +------------+---------+---------+-------+
        | batch idx  | 0       | 1       | 2     |
        +============+=========+=========+=======+
        | indices    | (0,1,2) | (3,4,5) | (6,7) |
        +------------+---------+---------+-------+
        | worker id  | 0       | 1       | 0     |
        +------------+---------+---------+-------+

        Cache efficient:

        +------------+---------+-------+---------+
        | batch idx  | 0       | 1     | 2       |
        +============+=========+=======+=========+
        | indices    | (0,1,2) | (6,7) | (3,4,5) |
        +------------+---------+-------+---------+
        | worker id  | 0       | 1     | 0       |
        +------------+---------+-------+---------+

        **Example 4**::

            indices=[0, 1, 2, 3, 4, 5, 6, 7]
            num_replicas=1
            batch_size=3
            drop_incomplete_batch=True
            num_workers=2

        Same order:

        +------------+---------+---------+
        | batch idx  | 0       | 1       |
        +============+=========+=========+
        | indices    | (0,1,2) | (3,4,5) |
        +------------+---------+---------+
        | worker id  | 0       | 1       |
        +------------+---------+---------+

        Cache efficient:

        +------------+---------+---------+
        | batch idx  | 0       | 1       |
        +============+=========+=========+
        | indices    | (0,1,2) | (3,4,5) |
        +------------+---------+---------+
        | worker id  | 0       | 1       |
        +------------+---------+---------+

        **Example 5**::

            indices=[0, 1, 2, 3, 4, 5, 6, 7, 8, 9, 10]
            num_replicas=2
            drop_last_indices=True
            batch_size=2
            num_workers=1

        Same order:

        *Replica 1*

        +------------+-------+-------+------+
        | batch idx  | 0     | 1     | 2    |
        +============+=======+=======+======+
        | indices    | (0,2) | (4,6) | (8,) |
        +------------+-------+-------+------+
        | worker id  | 0     | 0     | 0    |
        +------------+-------+-------+------+

        *Replica 2*

        +------------+-------+-------+------+
        | batch idx  | 0     | 1     | 2    |
        +============+=======+=======+======+
        | indices    | (1,3) | (5,7) | (9,) |
        +------------+-------+-------+------+
        | worker id  | 0     | 0     | 0    |
        +------------+-------+-------+------+

        Cache efficient:

        *Replica 1*

        +------------+-------+-------+------+
        | batch idx  | 0     | 1     | 2    |
        +============+=======+=======+======+
        | indices    | (0,1) | (2,3) | (4,) |
        +------------+-------+-------+------+
        | worker id  | 0     | 0     | 0    |
        +------------+-------+-------+------+

        *Replica 2*

        +------------+-------+-------+------+
        | batch idx  | 0     | 1     | 2    |
        +============+=======+=======+======+
        | indices    | (5,6) | (7,8) | (9,) |
        +------------+-------+-------+------+
        | worker id  | 0     | 0     | 0    |
        +------------+-------+-------+------+


        **Example 6**::

            indices=[0, 1, 2, 3, 4, 5, 6, 7, 8, 9, 10]
            num_replicas=2
            drop_last_indices=False
            batch_size=2
            num_workers=1

        Same order:

        *Replica 1*

        +------------+-------+-------+--------+
        | batch idx  | 0     | 1     | 2      |
        +============+=======+=======+========+
        | indices    | (0,2) | (4,6) | (8,10) |
        +------------+-------+-------+--------+
        | worker id  | 0     | 0     | 0      |
        +------------+-------+-------+--------+

        *Replica 2*

        +------------+-------+-------+-------+
        | batch idx  | 0     | 1     | 2     |
        +============+=======+=======+=======+
        | indices    | (1,3) | (5,7) | (9,0) |
        +------------+-------+-------+-------+
        | worker id  | 0     | 0     | 0     |
        +------------+-------+-------+-------+

        Cache efficient:

        *Replica 1*

        +------------+-------+-------+-------+
        | batch idx  | 0     | 1     | 2     |
        +============+=======+=======+=======+
        | indices    | (0,1) | (2,3) | (4,5) |
        +------------+-------+-------+-------+
        | worker id  | 0     | 0     | 0     |
        +------------+-------+-------+-------+

        *Replica 2*

        +------------+-------+-------+--------+
        | batch idx  | 0     | 1     | 2      |
        +============+=======+=======+========+
        | indices    | (6,7) | (8,9) | (10,0) |
        +------------+-------+-------+--------+
        | worker id  | 0     | 0     | 0      |
        +------------+-------+-------+--------+


        **Resuming from a checkpoint:**

        1. For persistent workers the state (:attr:`epoch` and :attr:`resume_step`) is initially set by
           the :meth:`load_state_dict` method. At the end of the iteration, the :attr:`epoch` is incremented and
           the :attr:`resume_step` is set to ``None``.
        2. For non-persistent workers the state is initially set by the :meth:`load_state_dict` method. The
           :attr:`epoch` is updated by the ``on_train_epoch_start`` hook and the :attr:`resume_step` is set to
           ``None`` by the ``on_train_epoch_end`` hook.
        3. If the :attr:`resume_step` is not ``None``, then the worker will skip the batches that have already
           been processed. The workers are shifted based on the global step.
        """
        if self.test_mode and isinstance(self.dadc, DistributedAnnDataCollection):
            # clear lru cache
            self.dadc.cache.clear()

        # replicas
        rank, num_replicas = get_rank_and_num_replicas()

        n_obs = self.end_idx - self.start_idx
        if self.drop_last_indices and n_obs % num_replicas != 0:
            # Split to nearest available length that is evenly divisible.
            # This is to ensure each rank receives the same amount of data.
            per_replica = n_obs // num_replicas
        else:
            per_replica = math.ceil(n_obs / num_replicas)
        total_size = per_replica * num_replicas
        batches_per_replica = len(self)

        # workers
        worker_id, num_workers = get_worker_info()

        # resume training
        if self.resume_step is not None:
            num_epochs_that_stepped, num_batches_that_stepped = divmod(self.resume_step, batches_per_replica)
<<<<<<< HEAD
            self.resume_step = None
            self.set_epoch(num_epochs_that_stepped)
=======

            # self.epoch can be inconsistent with the global step if checkpointed mid-epoch and not adjusted
            if self.epoch < num_epochs_that_stepped:
                raise ValueError(
                    f"Epoch {self.epoch} is less than the number of epochs"
                    f"that have been processed {num_epochs_that_stepped}."
                )
            # shift worker_id based on the global step
            worker_id = (worker_id - num_batches_that_stepped) % num_workers
>>>>>>> 5de0ad91
        else:
            num_batches_that_stepped = 0

        # seed workers
        if self.worker_seed is not None:
            global_worker_id = self.epoch * (num_replicas * num_workers) + rank * num_workers + worker_id
            current_worker_seed = self.worker_seed + global_worker_id
            random.seed(current_worker_seed)
            np.random.seed(current_worker_seed)
            torch.manual_seed(current_worker_seed)

        # indices
        if self.shuffle:
            rng = torch.Generator()
            rng.manual_seed(self.shuffle_seed + self.epoch)
            limits = [idx for idx in self.dadc.limits if idx > self.start_idx and idx < self.end_idx]
            iter_limits = list(zip([self.start_idx] + limits, limits + [self.end_idx]))
            # shuffle shards
            limit_indices = torch.randperm(len(iter_limits), generator=rng).tolist()
            indices = []
            for limit_idx in limit_indices:
                lower, upper = iter_limits[limit_idx]
                # shuffle cells within shards
                indices.extend((torch.randperm(upper - lower, generator=rng) + lower).tolist())
        else:
            indices = list(range(self.start_idx, self.end_idx))

        if not self.drop_last_indices:
            # add extra samples to make it evenly divisible
            padding_size = total_size - len(indices)
            if padding_size <= len(indices):
                indices += indices[:padding_size]
            else:
                indices += (indices * math.ceil(padding_size / len(indices)))[:padding_size]
        else:
            # remove tail of data to make it evenly divisible.
            indices = indices[:total_size]

        if self.epoch < num_epochs_that_stepped:
            # self.epoch can be inconsistent with the global step
            pass
        elif self.iteration_strategy == "same_order":
            # replica indices
            indices = indices[rank:total_size:num_replicas]
            if len(indices) != per_replica:
                raise ValueError(
                    f"The number of indices must be equal to the per_replica size. "
                    f"Got {len(indices)} != {per_replica} at rank {rank}."
                )

            # in python 3.12 `chunked_iter` can be replaced with `itertools.batched`
            for worker_batch_idx, batch_indices in enumerate(
                islice(chunked_iter(indices, self.batch_size), worker_id, None, num_workers)
            ):
                if self.drop_incomplete_batch and len(batch_indices) < self.batch_size:
                    continue
                current_batch_idx = worker_batch_idx * num_workers + worker_id
                if current_batch_idx < num_batches_that_stepped:
                    continue
                yield self[batch_indices]

        elif self.iteration_strategy == "cache_efficient":
            # replica indices
            indices = indices[rank * per_replica : (rank + 1) * per_replica]
            if len(indices) != per_replica:
                raise ValueError(
                    f"The number of indices must be equal to the per_replica size. "
                    f"Got {len(indices)} != {per_replica} at rank {rank}."
                )

            # worker indices
            batches_per_worker = math.ceil(batches_per_replica / float(num_workers))
            per_worker = batches_per_worker * self.batch_size

            iter_start = worker_id * per_worker
            iter_end = min(iter_start + per_worker, per_replica)
            indices = indices[iter_start:iter_end]

            # in python 3.12 `chunked_iter` can be replaced with `itertools.batched`
            for worker_batch_idx, batch_indices in enumerate(chunked_iter(indices, self.batch_size)):
                if self.drop_incomplete_batch and len(batch_indices) < self.batch_size:
                    continue
                current_batch_idx = worker_batch_idx * num_workers + worker_id
                if current_batch_idx < num_batches_that_stepped:
                    continue
                yield self[batch_indices]

        # Sets epoch and resume_step for persistent workers
        self.set_epoch(self.epoch + 1)
        self.set_resume_step(None)

    def load_state_dict(self, state_dict: dict[str, Any]) -> None:
        r"""
        Loads the state of the dataset from the given state dictionary.

        Args:
            state_dict:
                State dictionary containing the state of the dataset.
        """
        # trainer.fit_loop.epoch_progress.current.completed
        self.epoch = state_dict["epoch"]
        # trainer.fit_loop.epoch_loop.automatic_optimization.optim_progress.optimizer_steps
        self.resume_step = state_dict["resume_step"]<|MERGE_RESOLUTION|>--- conflicted
+++ resolved
@@ -458,20 +458,9 @@
         # resume training
         if self.resume_step is not None:
             num_epochs_that_stepped, num_batches_that_stepped = divmod(self.resume_step, batches_per_replica)
-<<<<<<< HEAD
-            self.resume_step = None
             self.set_epoch(num_epochs_that_stepped)
-=======
-
-            # self.epoch can be inconsistent with the global step if checkpointed mid-epoch and not adjusted
-            if self.epoch < num_epochs_that_stepped:
-                raise ValueError(
-                    f"Epoch {self.epoch} is less than the number of epochs"
-                    f"that have been processed {num_epochs_that_stepped}."
-                )
             # shift worker_id based on the global step
             worker_id = (worker_id - num_batches_that_stepped) % num_workers
->>>>>>> 5de0ad91
         else:
             num_batches_that_stepped = 0
 
