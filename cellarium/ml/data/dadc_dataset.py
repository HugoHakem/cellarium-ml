--- conflicted
+++ resolved
@@ -78,11 +78,14 @@
             If ``True``, the data is reshuffled at every epoch.
         seed:
             Random seed used to shuffle the sampler if :attr:`shuffle=True`.
-        drop_last:
+        drop_last_indices:
             If ``True``, then the sampler will drop the tail of the data
             to make it evenly divisible across the number of replicas. If ``False``,
             the sampler will add extra indices to make the data evenly divisible across
             the replicas.
+        drop_incomplete_batch:
+            If ``True``, the dataloader will drop the incomplete batch if the dataset size is not divisible by
+            the batch size.
         start_idx:
             The starting index of the dataset. If ``None``, then the dataset will start from the first index.
         end_idx:
@@ -95,16 +98,13 @@
     def __init__(
         self,
         dadc: DistributedAnnDataCollection | AnnData,
-<<<<<<< HEAD
-        batch_keys: dict[str, AnnDataField | dict[str, AnnDataField]],
-=======
         batch_keys: dict[str, dict[str, AnnDataField] | AnnDataField],
->>>>>>> bda93f59
         batch_size: int = 1,
         iteration_strategy: Literal["same_order", "cache_efficient"] = "cache_efficient",
         shuffle: bool = False,
         seed: int = 0,
-        drop_last: bool = False,
+        drop_last_indices: bool = False,
+        drop_incomplete_batch: bool = False,
         start_idx: int | None = None,
         end_idx: int | None = None,
         test_mode: bool = False,
@@ -118,7 +118,8 @@
         self.iteration_strategy = iteration_strategy
         self.shuffle = shuffle
         self.seed = seed
-        self.drop_last = drop_last
+        self.drop_last_indices = drop_last_indices
+        self.drop_incomplete_batch = drop_incomplete_batch
         self.start_idx = 0 if start_idx is None else start_idx
         self.end_idx = dadc.n_obs if end_idx is None else end_idx
         self.epoch = 0
@@ -131,13 +132,18 @@
         _, num_replicas = get_rank_and_num_replicas()
 
         n_obs = self.end_idx - self.start_idx
-        if self.drop_last and n_obs % num_replicas != 0:
+        if self.drop_last_indices and n_obs % num_replicas != 0:
             # Split to nearest available length that is evenly divisible.
             # This is to ensure each rank receives the same amount of data.
             per_replica = n_obs // num_replicas
         else:
             per_replica = math.ceil(n_obs / num_replicas)
-        return math.ceil(per_replica / float(self.batch_size))
+
+        if self.drop_incomplete_batch:
+            batches_per_replica = per_replica // self.batch_size
+        else:
+            batches_per_replica = math.ceil(per_replica / float(self.batch_size))
+        return batches_per_replica
 
     def set_epoch(self, epoch: int) -> None:
         r"""
@@ -146,11 +152,7 @@
         """
         self.epoch = epoch
 
-<<<<<<< HEAD
-    def __getitem__(self, idx: int | list[int] | slice) -> dict[str, np.ndarray | dict[str, np.ndarray]]:
-=======
     def __getitem__(self, idx: int | list[int] | slice) -> dict[str, dict[str, np.ndarray] | np.ndarray]:
->>>>>>> bda93f59
         r"""
         Returns a dictionary containing the data from the :attr:`dadc` with keys specified by the :attr:`batch_keys`
         at the given index ``idx``.
@@ -158,17 +160,7 @@
 
         data = {}
         adata = self.dadc[idx]
-<<<<<<< HEAD
-        for key, field in self.batch_keys.items():
-            if isinstance(field, dict):
-                data[key] = {}
-                for sub_key, sub_field in field.items():
-                    data[key][sub_key] = sub_field(adata)
-            else:
-                data[key] = field(adata)
-=======
         data = tree_map(lambda field: field(adata), self.batch_keys)
->>>>>>> bda93f59
 
         # for testing purposes
         if self.test_mode:
@@ -186,7 +178,7 @@
     def __iter__(self):
         r"""
         Iterate through the dataset by trying to minimize the amount of anndata files fetched by each worker.
-        Iterated indices are evenly divided between replicas (see :attr:`drop_last`).
+        Iterated indices are evenly divided between replicas (see :attr:`drop_last_indices`).
 
         .. note::
 
@@ -283,9 +275,37 @@
 
         **Example 4**::
 
+            indices=[0, 1, 2, 3, 4, 5, 6, 7]
+            num_replicas=1
+            batch_size=3
+            drop_incomplete_batch=True
+            num_workers=2
+
+        Same order:
+
+        +------------+---------+---------+
+        | batch idx  | 0       | 1       |
+        +============+=========+=========+
+        | indices    | (0,1,2) | (3,4,5) |
+        +------------+---------+---------+
+        | worker id  | 0       | 1       |
+        +------------+---------+---------+
+
+        Cache efficient:
+
+        +------------+---------+---------+
+        | batch idx  | 0       | 2       |
+        +============+=========+=========+
+        | indices    | (0,1,2) | (3,4,5) |
+        +------------+---------+---------+
+        | worker id  | 0       | 0       |
+        +------------+---------+---------+
+
+        **Example 5**::
+
             indices=[0, 1, 2, 3, 4, 5, 6, 7, 8, 9, 10]
             num_replicas=2
-            drop_last=True
+            drop_last_indices=True
             batch_size=2
             num_workers=1
 
@@ -334,11 +354,11 @@
         +------------+-------+-------+------+
 
 
-        **Example 5**::
+        **Example 6**::
 
             indices=[0, 1, 2, 3, 4, 5, 6, 7, 8, 9, 10]
             num_replicas=2
-            drop_last=False
+            drop_last_indices=False
             batch_size=2
             num_workers=1
 
@@ -394,7 +414,7 @@
         rank, num_replicas = get_rank_and_num_replicas()
 
         n_obs = self.end_idx - self.start_idx
-        if self.drop_last and len(self.dadc) % num_replicas != 0:
+        if self.drop_last_indices and n_obs % num_replicas != 0:
             # Split to nearest available length that is evenly divisible.
             # This is to ensure each rank receives the same amount of data.
             per_replica = n_obs // num_replicas
@@ -443,6 +463,8 @@
 
             # in python 3.12 `chunked_iter` can be replaced with `itertools.batched`
             for batch_indices in islice(chunked_iter(indices, self.batch_size), worker_id, None, num_workers):
+                if self.drop_incomplete_batch and len(batch_indices) < self.batch_size:
+                    continue
                 yield self[batch_indices]
 
         elif self.iteration_strategy == "cache_efficient":
@@ -465,6 +487,8 @@
 
             # in python 3.12 `chunked_iter` can be replaced with `itertools.batched`
             for batch_indices in chunked_iter(indices, self.batch_size):
+                if self.drop_incomplete_batch and len(batch_indices) < self.batch_size:
+                    continue
                 yield self[batch_indices]
 
         # Sets epoch for persistent workers
