--- conflicted
+++ resolved
@@ -313,13 +313,8 @@
 @pytest.mark.parametrize(
     "drop_incomplete_batch", [False, True], ids=["no drop incomplete batch", "drop incomplete batch"]
 )
-<<<<<<< HEAD
-@pytest.mark.parametrize("persistent_workers", [True, True], ids=["non-persistent workers", "persistent workers"])
-@pytest.mark.parametrize("resume_step", [1, 3, 5])
-=======
 @pytest.mark.parametrize("persistent_workers", [False, True], ids=["non-persistent workers", "persistent workers"])
 @pytest.mark.parametrize("resume_step", [1, 4, 5])
->>>>>>> a0e93bc8
 def test_load_from_checkpoint(
     dadc: DistributedAnnDataCollection,
     iteration_strategy: Literal["same_order", "cache_efficient"],
@@ -348,17 +343,10 @@
     module1 = CellariumModule(model=BoringModel())
     trainer1 = pl.Trainer(
         accelerator="cpu",
-<<<<<<< HEAD
-        max_epochs=2,
-        logger=False,
-        callbacks=[pl.callbacks.ModelCheckpoint(every_n_train_steps=1, save_top_k=-1)],
-        default_root_dir=tmp_path / "run1",
-=======
         max_epochs=3,
         logger=False,
         callbacks=[pl.callbacks.ModelCheckpoint(every_n_train_steps=1, save_top_k=-1)],
         default_root_dir=tmp_path,
->>>>>>> a0e93bc8
     )
     trainer1.fit(module1, datamodule1)
 
@@ -377,18 +365,6 @@
     module2 = CellariumModule(model=BoringModel())
     trainer2 = pl.Trainer(
         accelerator="cpu",
-<<<<<<< HEAD
-        max_epochs=2,
-        logger=False,
-        default_root_dir=tmp_path / "run2",
-        callbacks=[pl.callbacks.ModelCheckpoint(every_n_train_steps=1, save_top_k=-1)],
-    )
-    try:
-        ckpt_path = tmp_path / f"run1/checkpoints/epoch=0-step={resume_step}.ckpt"
-        trainer2.fit(module2, datamodule2, ckpt_path=ckpt_path)
-    except FileNotFoundError:
-        ckpt_path = tmp_path / f"run1/checkpoints/epoch=1-step={resume_step}.ckpt"
-=======
         max_epochs=3,
         logger=False,
     )
@@ -397,7 +373,6 @@
         trainer2.fit(module2, datamodule2, ckpt_path=ckpt_path)
     except FileNotFoundError:
         ckpt_path = tmp_path / f"checkpoints/epoch=1-step={resume_step}.ckpt"
->>>>>>> a0e93bc8
         trainer2.fit(module2, datamodule2, ckpt_path=ckpt_path)
 
     iter_data1 = collate_fn(module1.model.iter_data)
