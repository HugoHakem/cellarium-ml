# Copyright Contributors to the Cellarium project.
# SPDX-License-Identifier: BSD-3-Clause

import numpy as np
import torch

from cellarium.ml.models import CellariumModel
from cellarium.ml.utilities.distributed import GatherLayer, get_rank_and_num_replicas

USE_CUDA = torch.cuda.is_available()


class BoringDataset(torch.utils.data.Dataset):
    """A simple dataset for testing purposes."""

    def __init__(
<<<<<<< HEAD
        self, data: np.ndarray, var_names: np.ndarray | None = None, total_mrna_umis: np.ndarray | None = None
    ) -> None:
        self.data = data
        self.var_names = var_names
        self.total_mrna_umis = total_mrna_umis
=======
        self,
        data: np.ndarray,
        var_names: np.ndarray | None = None,
        y: np.ndarray | None = None,
        y_categories: np.ndarray | None = None,
    ) -> None:
        self.data = data
        self.var_names = var_names
        self.y = y
        self.y_categories = y_categories
>>>>>>> 6c08fb2e

    def __len__(self) -> int:
        return len(self.data)

    def __getitem__(self, idx: int) -> dict[str, np.ndarray]:
        data = {"x_ng": self.data[idx, None]}
        if self.var_names is not None:
            data["var_names_g"] = self.var_names
<<<<<<< HEAD
        if self.total_mrna_umis is not None:
            data["total_mrna_umis_n"] = self.total_mrna_umis[idx, None]
=======
        if self.y is not None:
            data["y_n"] = self.y[idx, None]
        if self.y_categories is not None:
            data["y_categories"] = self.y_categories
>>>>>>> 6c08fb2e
        return data


class BoringModel(CellariumModel):
    """
    This model appends a batch input to an :attr:`iter_data` list at each iteration.
    Its intended use is for testing purposes where batch inputs can be inspected after
    iteration over the dataset with ``Trainer.fit()``. Batch input would typically contain
    feature counts, worker info, torch.distributed info, cache info, etc.
    """

    def __init__(self) -> None:
        super().__init__()
        self.iter_data: list = []
        self._dummy_param = torch.nn.Parameter(torch.empty(()))
        self.reset_parameters()

    def reset_parameters(self) -> None:
        self._dummy_param.data.zero_()

    def forward(self, **kwargs: torch.Tensor) -> dict:
        _, num_replicas = get_rank_and_num_replicas()
        if num_replicas > 1:
            for key, value in sorted(kwargs.items()):
                kwargs[key] = torch.cat(GatherLayer.apply(value), dim=0)
        self.iter_data.append(kwargs)
        return {}

    def get_extra_state(self) -> dict:
        return {"iter_data": self.iter_data}

    def set_extra_state(self, state) -> None:
        self.iter_data = state["iter_data"]<|MERGE_RESOLUTION|>--- conflicted
+++ resolved
@@ -14,13 +14,6 @@
     """A simple dataset for testing purposes."""
 
     def __init__(
-<<<<<<< HEAD
-        self, data: np.ndarray, var_names: np.ndarray | None = None, total_mrna_umis: np.ndarray | None = None
-    ) -> None:
-        self.data = data
-        self.var_names = var_names
-        self.total_mrna_umis = total_mrna_umis
-=======
         self,
         data: np.ndarray,
         var_names: np.ndarray | None = None,
@@ -31,7 +24,6 @@
         self.var_names = var_names
         self.y = y
         self.y_categories = y_categories
->>>>>>> 6c08fb2e
 
     def __len__(self) -> int:
         return len(self.data)
@@ -40,15 +32,10 @@
         data = {"x_ng": self.data[idx, None]}
         if self.var_names is not None:
             data["var_names_g"] = self.var_names
-<<<<<<< HEAD
-        if self.total_mrna_umis is not None:
-            data["total_mrna_umis_n"] = self.total_mrna_umis[idx, None]
-=======
         if self.y is not None:
             data["y_n"] = self.y[idx, None]
         if self.y_categories is not None:
             data["y_categories"] = self.y_categories
->>>>>>> 6c08fb2e
         return data
 
 
