# Copyright Contributors to the Cellarium project.
# SPDX-License-Identifier: BSD-3-Clause

import os
from typing import Any

import pytest

from cellarium.ml.cli import main

devices = os.environ.get("TEST_DEVICES", "1")

CONFIGS = [
    {
        "model_name": "geneformer",
        "subcommand": "fit",
        "fit": {
            "model": {
                "model": {
                    "class_path": "cellarium.ml.models.Geneformer",
                    "init_args": {
                        "hidden_size": "2",
                        "num_hidden_layers": "1",
                        "num_attention_heads": "1",
                        "intermediate_size": "4",
                        "max_position_embeddings": "2",
                    },
                },
            },
            "data": {
                "filenames": "https://storage.googleapis.com/dsp-cellarium-cas-public/test-data/test_0.h5ad",
                "shard_size": "100",
                "max_cache_size": "2",
                "batch_keys": {
                    "x_ng": {
                        "attr": "X",
                        "convert_fn": "cellarium.ml.utilities.data.densify",
                    },
                    "var_names_g": {"attr": "var_names"},
                },
                "batch_size": "5",
                "num_workers": "1",
            },
            "trainer": {
                "accelerator": "cpu",
                "devices": devices,
                "max_steps": "1",
            },
        },
    },
    {
        "model_name": "geneformer",
        "subcommand": "predict",
        "predict": {
            "model": {
                "model": {
                    "class_path": "cellarium.ml.models.Geneformer",
                    "init_args": {
                        "hidden_size": "2",
                        "num_hidden_layers": "1",
                        "num_attention_heads": "1",
                        "intermediate_size": "4",
                        "max_position_embeddings": "2",
                    },
                },
            },
            "data": {
                "filenames": "https://storage.googleapis.com/dsp-cellarium-cas-public/test-data/test_0.h5ad",
                "shard_size": "100",
                "max_cache_size": "2",
                "batch_keys": {
                    "x_ng": {
                        "attr": "X",
                        "convert_fn": "cellarium.ml.utilities.data.densify",
                    },
                    "var_names_g": {"attr": "var_names"},
                },
                "batch_size": "5",
                "num_workers": "1",
            },
            "trainer": {
                "accelerator": "cpu",
                "devices": devices,
                "max_steps": "1",
                "limit_predict_batches": "1",
            },
            "return_predictions": "false",
        },
    },
    {
        "model_name": "probabilistic_pca",
        "subcommand": "fit",
        "fit": {
            "model": {
                "model": {
                    "class_path": "cellarium.ml.models.ProbabilisticPCA",
                    "init_args": {
                        "n_components": "2",
                        "ppca_flavor": "marginalized",
                    },
                },
            },
            "data": {
                "filenames": "https://storage.googleapis.com/dsp-cellarium-cas-public/test-data/test_{0..1}.h5ad",
                "shard_size": "100",
                "max_cache_size": "2",
                "batch_keys": {
                    "x_ng": {
                        "attr": "X",
                        "convert_fn": "cellarium.ml.utilities.data.densify",
                    },
                    "var_names_g": {"attr": "var_names"},
                },
                "batch_size": "50",
                "shuffle": "true",
                "num_workers": "2",
            },
            "trainer": {
                "accelerator": "cpu",
                "devices": devices,
                "max_steps": "4",
            },
        },
    },
    {
        "model_name": "onepass_mean_var_std",
        "subcommand": "fit",
        "fit": {
            "model": {
                "model": "cellarium.ml.models.OnePassMeanVarStd",
                "transforms": [
                    {
                        "class_path": "cellarium.ml.transforms.NormalizeTotal",
                        "init_args": {"target_count": "10_000"},
                    },
                    "cellarium.ml.transforms.Log1p",
                ],
            },
            "data": {
                "filenames": "https://storage.googleapis.com/dsp-cellarium-cas-public/test-data/test_{0..1}.h5ad",
                "shard_size": "100",
                "max_cache_size": "2",
                "batch_keys": {
                    "x_ng": {
                        "attr": "X",
                        "convert_fn": "cellarium.ml.utilities.data.densify",
                    },
                    "var_names_g": {"attr": "var_names"},
                    "total_mrna_umis_n": {
                        "attr": "obs",
                        "key": "total_mrna_umis",
                    },
                },
                "batch_size": "50",
                "num_workers": "2",
            },
            "trainer": {
                "accelerator": "cpu",
                "devices": devices,
            },
        },
    },
    {
        "model_name": "incremental_pca",
        "subcommand": "fit",
        "fit": {
            "model": {
                "model": {
                    "class_path": "cellarium.ml.models.IncrementalPCA",
                    "init_args": {"n_components": "50"},
                },
                "transforms": [
                    {
                        "class_path": "cellarium.ml.transforms.NormalizeTotal",
                        "init_args": {"target_count": "10_000"},
                    },
                    "cellarium.ml.transforms.Log1p",
                ],
            },
            "data": {
                "filenames": "https://storage.googleapis.com/dsp-cellarium-cas-public/test-data/test_{0..1}.h5ad",
                "shard_size": "100",
                "max_cache_size": "2",
                "batch_keys": {
                    "x_ng": {
                        "attr": "X",
                        "convert_fn": "cellarium.ml.utilities.data.densify",
                    },
                    "var_names_g": {"attr": "var_names"},
                    "total_mrna_umis_n": {
                        "attr": "obs",
                        "key": "total_mrna_umis",
                    },
                },
                "batch_size": "50",
                "num_workers": "2",
            },
            "trainer": {
                "accelerator": "cpu",
                "devices": devices,
            },
        },
    },
    {
        "model_name": "incremental_pca",
        "subcommand": "predict",
        "predict": {
            "model": {
                "model": {
                    "class_path": "cellarium.ml.models.IncrementalPCA",
                    "init_args": {"n_components": "50"},
                },
                "transforms": [
                    {
                        "class_path": "cellarium.ml.transforms.NormalizeTotal",
                        "init_args": {"target_count": "10_000"},
                    },
                    "cellarium.ml.transforms.Log1p",
                ],
            },
            "data": {
                "filenames": "https://storage.googleapis.com/dsp-cellarium-cas-public/test-data/test_{0..1}.h5ad",
                "shard_size": "100",
                "max_cache_size": "2",
                "batch_keys": {
                    "x_ng": {
                        "attr": "X",
                        "convert_fn": "cellarium.ml.utilities.data.densify",
                    },
                    "var_names_g": {"attr": "var_names"},
                    "obs_names": {"attr": "obs_names"},
                    "total_mrna_umis_n": {
                        "attr": "obs",
                        "key": "total_mrna_umis",
                    },
                },
                "batch_size": "50",
                "num_workers": "2",
            },
            "trainer": {
                "accelerator": "cpu",
                "devices": devices,
                "callbacks": {
                    "class_path": "cellarium.ml.callbacks.PredictionWriter",
                    "init_args": {"output_dir": "./output"},
                },
            },
            "return_predictions": "false",
        },
    },
    {
        "model_name": "logistic_regression",
        "subcommand": "fit",
        "fit": {
            "model": {
                "model": "cellarium.ml.models.LogisticRegression",
            },
            "data": {
                "filenames": "https://storage.googleapis.com/dsp-cellarium-cas-public/test-data/test_{0..1}.h5ad",
                "shard_size": "100",
                "max_cache_size": "2",
                "batch_keys": {
                    "x_ng": {
                        "attr": "X",
                        "convert_fn": "cellarium.ml.utilities.data.densify",
                    },
                    "var_names_g": {
                        "attr": "var_names",
                    },
                    "y_n": {
                        "attr": "obs",
                        "key": "cell_type",
                        "convert_fn": "cellarium.ml.utilities.data.categories_to_codes",
                    },
                },
                "batch_size": "50",
                "shuffle": "true",
                "num_workers": "2",
            },
            "trainer": {
                "accelerator": "cpu",
                "devices": devices,
                "max_steps": "4",
            },
        },
    },
    {
        "model_name": "tdigest",
        "subcommand": "fit",
        "fit": {
            "model": {"model": "cellarium.ml.models.TDigest"},
            "data": {
                "filenames": "https://storage.googleapis.com/dsp-cellarium-cas-public/test-data/test_{0..1}.h5ad",
                "shard_size": "100",
                "max_cache_size": "2",
                "batch_keys": {
                    "x_ng": {
                        "attr": "X",
                        "convert_fn": "cellarium.ml.utilities.data.densify",
                    },
                    "var_names_g": {"attr": "var_names"},
                },
                "batch_size": "50",
                "num_workers": "2",
            },
            "trainer": {
                "accelerator": "cpu",
                "devices": devices,
            },
        },
    },
]


@pytest.mark.parametrize("config", CONFIGS)
def test_cpu_multi_device(config: dict[str, Any]):
    if config["subcommand"] == "predict":
        assert config["predict"]["return_predictions"] == "false"
    main(config)


<<<<<<< HEAD
def test_compute_var_names_g(tmp_path):
    ipca_config = f"""
    model:
=======
def test_checkpoint_loader(tmp_path):
    onepass_config = f"""
    model:
      model: cellarium.ml.models.OnePassMeanVarStd
>>>>>>> 008e56c0
      transforms:
        - class_path: cellarium.ml.transforms.NormalizeTotal
          init_args:
            target_count: 10_000
        - cellarium.ml.transforms.Log1p
<<<<<<< HEAD
      model:
        class_path: cellarium.ml.models.IncrementalPCA
        init_args:
            n_components: 50
    data:
      filenames: https://storage.googleapis.com/dsp-cellarium-cas-public/test-data/test_{{0..1}}.h5ad
      shard_size: 100
=======
    data:
      filenames: https://storage.googleapis.com/dsp-cellarium-cas-public/test-data/test_{{0..1}}.h5ad
      shard_size: 100
      max_cache_size: 2
>>>>>>> 008e56c0
      batch_keys:
        x_ng:
          attr: X
          convert_fn: cellarium.ml.utilities.data.densify
        var_names_g:
          attr: var_names
        total_mrna_umis_n:
          attr: obs
          key: total_mrna_umis
<<<<<<< HEAD
      batch_size: 100
=======
      batch_size: 50
      num_workers: 2
>>>>>>> 008e56c0
    trainer:
      accelerator: cpu
      devices: 1
      default_root_dir: {tmp_path}
    """
<<<<<<< HEAD
    with open(ipca_config_path := str(tmp_path / "ipca_config.yaml"), "w") as f:
        f.write(ipca_config)
    main(["incremental_pca", "fit", "--config", ipca_config_path])
    ckpt_path = tmp_path / "lightning_logs" / "version_0" / "checkpoints" / "epoch=0-step=2.ckpt"

    lr_config = f"""
    model:
      transforms:
        - class_path: cellarium.ml.cli.CellariumModuleLoadFromCheckpoint
          init_args:
            checkpoint_path: {ckpt_path}
      model: cellarium.ml.models.LogisticRegression
    data:
      filenames: https://storage.googleapis.com/dsp-cellarium-cas-public/test-data/test_{{0..1}}.h5ad
      shard_size: 100
=======
    with open(tmp_path / "onepass_config.yaml", "w") as f:
        f.write(onepass_config)
    main(["onepass_mean_var_std", "fit", "--config", str(tmp_path / "onepass_config.yaml")])
    ckpt_path = tmp_path / "lightning_logs" / "version_0" / "checkpoints" / "epoch=0-step=4.ckpt"

    lr_config = f"""
    model:
      model: cellarium.ml.models.LogisticRegression
      transforms:
        - class_path: cellarium.ml.transforms.NormalizeTotal
          init_args:
            target_count: 10_000
        - cellarium.ml.transforms.Log1p
        - class_path: cellarium.ml.transforms.ZScore
          init_args:
            mean_g:
              !CheckpointLoader
              file_path: {ckpt_path}
              attr: model.mean_g
              convert_fn: null
            std_g:
              !CheckpointLoader
              file_path: {ckpt_path}
              attr: model.std_g
              convert_fn: null
            var_names_g:
              !CheckpointLoader
              file_path: {ckpt_path}
              attr: model.var_names_g
              convert_fn: numpy.ndarray.tolist
    data:
      filenames: https://storage.googleapis.com/dsp-cellarium-cas-public/test-data/test_{{0..1}}.h5ad
      shard_size: 100
      max_cache_size: 2
>>>>>>> 008e56c0
      batch_keys:
        x_ng:
          attr: X
          convert_fn: cellarium.ml.utilities.data.densify
        y_n:
          attr: obs
          key: cell_type
          convert_fn: cellarium.ml.utilities.data.categories_to_codes
        var_names_g:
          attr: var_names
        total_mrna_umis_n:
          attr: obs
          key: total_mrna_umis
<<<<<<< HEAD
      batch_size: 100
=======
      batch_size: 50
      num_workers: 2
>>>>>>> 008e56c0
    trainer:
      accelerator: cpu
      devices: 1
      max_steps: 1
    """
<<<<<<< HEAD
    with open(lr_config_path := str(tmp_path / "lr_config.yaml"), "w") as f:
        f.write(lr_config)
    main(["logistic_regression", "fit", "--config", lr_config_path])
=======
    with open(tmp_path / "lr_config.yaml", "w") as f:
        f.write(lr_config)
    main(["logistic_regression", "fit", "--config", str(tmp_path / "lr_config.yaml")])
>>>>>>> 008e56c0
<|MERGE_RESOLUTION|>--- conflicted
+++ resolved
@@ -316,140 +316,4 @@
 def test_cpu_multi_device(config: dict[str, Any]):
     if config["subcommand"] == "predict":
         assert config["predict"]["return_predictions"] == "false"
-    main(config)
-
-
-<<<<<<< HEAD
-def test_compute_var_names_g(tmp_path):
-    ipca_config = f"""
-    model:
-=======
-def test_checkpoint_loader(tmp_path):
-    onepass_config = f"""
-    model:
-      model: cellarium.ml.models.OnePassMeanVarStd
->>>>>>> 008e56c0
-      transforms:
-        - class_path: cellarium.ml.transforms.NormalizeTotal
-          init_args:
-            target_count: 10_000
-        - cellarium.ml.transforms.Log1p
-<<<<<<< HEAD
-      model:
-        class_path: cellarium.ml.models.IncrementalPCA
-        init_args:
-            n_components: 50
-    data:
-      filenames: https://storage.googleapis.com/dsp-cellarium-cas-public/test-data/test_{{0..1}}.h5ad
-      shard_size: 100
-=======
-    data:
-      filenames: https://storage.googleapis.com/dsp-cellarium-cas-public/test-data/test_{{0..1}}.h5ad
-      shard_size: 100
-      max_cache_size: 2
->>>>>>> 008e56c0
-      batch_keys:
-        x_ng:
-          attr: X
-          convert_fn: cellarium.ml.utilities.data.densify
-        var_names_g:
-          attr: var_names
-        total_mrna_umis_n:
-          attr: obs
-          key: total_mrna_umis
-<<<<<<< HEAD
-      batch_size: 100
-=======
-      batch_size: 50
-      num_workers: 2
->>>>>>> 008e56c0
-    trainer:
-      accelerator: cpu
-      devices: 1
-      default_root_dir: {tmp_path}
-    """
-<<<<<<< HEAD
-    with open(ipca_config_path := str(tmp_path / "ipca_config.yaml"), "w") as f:
-        f.write(ipca_config)
-    main(["incremental_pca", "fit", "--config", ipca_config_path])
-    ckpt_path = tmp_path / "lightning_logs" / "version_0" / "checkpoints" / "epoch=0-step=2.ckpt"
-
-    lr_config = f"""
-    model:
-      transforms:
-        - class_path: cellarium.ml.cli.CellariumModuleLoadFromCheckpoint
-          init_args:
-            checkpoint_path: {ckpt_path}
-      model: cellarium.ml.models.LogisticRegression
-    data:
-      filenames: https://storage.googleapis.com/dsp-cellarium-cas-public/test-data/test_{{0..1}}.h5ad
-      shard_size: 100
-=======
-    with open(tmp_path / "onepass_config.yaml", "w") as f:
-        f.write(onepass_config)
-    main(["onepass_mean_var_std", "fit", "--config", str(tmp_path / "onepass_config.yaml")])
-    ckpt_path = tmp_path / "lightning_logs" / "version_0" / "checkpoints" / "epoch=0-step=4.ckpt"
-
-    lr_config = f"""
-    model:
-      model: cellarium.ml.models.LogisticRegression
-      transforms:
-        - class_path: cellarium.ml.transforms.NormalizeTotal
-          init_args:
-            target_count: 10_000
-        - cellarium.ml.transforms.Log1p
-        - class_path: cellarium.ml.transforms.ZScore
-          init_args:
-            mean_g:
-              !CheckpointLoader
-              file_path: {ckpt_path}
-              attr: model.mean_g
-              convert_fn: null
-            std_g:
-              !CheckpointLoader
-              file_path: {ckpt_path}
-              attr: model.std_g
-              convert_fn: null
-            var_names_g:
-              !CheckpointLoader
-              file_path: {ckpt_path}
-              attr: model.var_names_g
-              convert_fn: numpy.ndarray.tolist
-    data:
-      filenames: https://storage.googleapis.com/dsp-cellarium-cas-public/test-data/test_{{0..1}}.h5ad
-      shard_size: 100
-      max_cache_size: 2
->>>>>>> 008e56c0
-      batch_keys:
-        x_ng:
-          attr: X
-          convert_fn: cellarium.ml.utilities.data.densify
-        y_n:
-          attr: obs
-          key: cell_type
-          convert_fn: cellarium.ml.utilities.data.categories_to_codes
-        var_names_g:
-          attr: var_names
-        total_mrna_umis_n:
-          attr: obs
-          key: total_mrna_umis
-<<<<<<< HEAD
-      batch_size: 100
-=======
-      batch_size: 50
-      num_workers: 2
->>>>>>> 008e56c0
-    trainer:
-      accelerator: cpu
-      devices: 1
-      max_steps: 1
-    """
-<<<<<<< HEAD
-    with open(lr_config_path := str(tmp_path / "lr_config.yaml"), "w") as f:
-        f.write(lr_config)
-    main(["logistic_regression", "fit", "--config", lr_config_path])
-=======
-    with open(tmp_path / "lr_config.yaml", "w") as f:
-        f.write(lr_config)
-    main(["logistic_regression", "fit", "--config", str(tmp_path / "lr_config.yaml")])
->>>>>>> 008e56c0
+    main(config)