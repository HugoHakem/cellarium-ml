--- conflicted
+++ resolved
@@ -64,22 +64,12 @@
       # these are pulled from data, leave null
       var_names_g: null
       n_batch: null
-<<<<<<< HEAD
-      batch_bias_sampled: false
-      precomputed_bias:
-        - !CheckpointLoader #do not remove the - , otherwise it messes everything up
-          file_path: ../notebooks/lightning_logs/version_7/checkpoints/epoch=49-step=3150.ckpt
-          #attr: model
-          attr: model._modules.z_encoder.mean_encoder.bias #here we extract the parameter we are looking for model._modules["z_encoder"].mean_encoder.bias
-          convert_fn: cellarium.ml.transforms.load.to_device
-=======
 
       # these can be changed
       batch_embedded: true
       batch_representation_sampled: true
       n_latent_batch: null
       batch_kl_weight: 0.01
->>>>>>> 9097d5e5
       encoder: 
         hidden_layers:
         - class_path: cellarium.ml.models.scvi.LinearWithBatch
@@ -90,13 +80,8 @@
           class_path: torch.nn.Linear
           init_args: {}
       decoder:
-<<<<<<< HEAD
-        layers:
-        - class_path: cellarium.ml.models.common.nn.LinearWithBatch
-=======
         hidden_layers:
         - class_path: cellarium.ml.models.scvi.LinearWithBatch
->>>>>>> 9097d5e5
           init_args:
             out_features: 128
             batch_to_bias_hidden_layers: []
